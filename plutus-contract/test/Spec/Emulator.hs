--- conflicted
+++ resolved
@@ -26,25 +26,20 @@
 import Hedgehog qualified
 import Hedgehog.Gen qualified as Gen
 import Hedgehog.Range qualified as Range
-<<<<<<< HEAD
-import Ledger (CardanoTx (..), OnChainTx (Valid), PaymentPubKeyHash, ScriptContext, ScriptError (EvaluationError),
-               Tx (txFee, txMint, txOutputs), TxOut (txOutValue), ValidationError (ScriptFailure), Validator, Value,
-               mkValidatorScript, outputs, plutusV1ScriptTxOut, scriptTxIn, txOutRefs, unitDatum, unitRedeemer,
-=======
-import Ledger (CardanoTx (..), OnChainTx (Valid), PaymentPubKeyHash, ScriptContext, Tx (txFee, txMint, txOutputs),
-               TxOut (txOutValue), ValidationError (ScriptFailure), Value, outputs, scriptTxIn, scriptTxOut, txOutRefs,
->>>>>>> 92021ae4
-               unspentOutputs)
+import Ledger (CardanoTx (..), OnChainTx (Valid), PaymentPubKeyHash, Tx (txFee, txMint, txOutputs),
+               ValidationError (ScriptFailure), outputs, scriptTxIn, txOutRefs, unspentOutputs)
 import Ledger.Ada qualified as Ada
 import Ledger.Generators (Mockchain (Mockchain))
 import Ledger.Generators qualified as Gen
 import Ledger.Index qualified as Index
 import Ledger.Value qualified as Value
 import Plutus.Contract.Test hiding (not)
-import Plutus.Script.Utils.V1.Typed.Scripts (mkUntypedValidator)
+import Plutus.Script.Utils.V1.Scripts (mkUntypedValidator)
+import Plutus.Script.Utils.V1.Tx (scriptTxOut)
 import Plutus.Trace (EmulatorTrace, PrintEffect (PrintLn))
 import Plutus.Trace qualified as Trace
-import Plutus.V1.Ledger.Scripts (ScriptError (EvaluationError), Validator, mkValidatorScript, unitDatum, unitRedeemer)
+import Plutus.V1.Ledger.Api (ScriptContext, TxOut (txOutValue), Validator, Value, mkValidatorScript)
+import Plutus.V1.Ledger.Scripts (ScriptError (EvaluationError), unitDatum, unitRedeemer)
 import PlutusTx qualified
 import PlutusTx.Numeric qualified as P
 import PlutusTx.Prelude qualified as PlutusTx
@@ -217,7 +212,10 @@
 
     -- modify one of the outputs to be a script output
     index <- forAll $ Gen.int (Range.linear 0 ((length $ txOutputs txn1) - 1))
-    let scriptTxn = txn1 & outputs . element index %~ \o -> plutusV1ScriptTxOut (txOutValue o) failValidator unitDatum
+    let scriptTxn =
+            txn1
+          & outputs
+          . element index %~ \o -> scriptTxOut failValidator (txOutValue o) unitDatum
     Hedgehog.annotateShow scriptTxn
     let outToSpend = txOutRefs scriptTxn !! index
     let totalVal = txOutValue (fst outToSpend)
