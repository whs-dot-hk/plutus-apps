{-# LANGUAGE DataKinds             #-}
{-# LANGUAGE DeriveAnyClass        #-}
{-# LANGUAGE DeriveDataTypeable    #-}
{-# LANGUAGE DerivingStrategies    #-}
{-# LANGUAGE FlexibleContexts      #-}
{-# LANGUAGE FlexibleInstances     #-}
{-# LANGUAGE GADTs                 #-}
{-# LANGUAGE LambdaCase            #-}
{-# LANGUAGE MultiParamTypeClasses #-}
{-# LANGUAGE NamedFieldPuns        #-}
{-# LANGUAGE OverloadedStrings     #-}
{-# LANGUAGE Rank2Types            #-}
{-# LANGUAGE TemplateHaskell       #-}
{-# LANGUAGE TupleSections         #-}
{-# LANGUAGE TypeApplications      #-}
{-# LANGUAGE TypeFamilies          #-}
{-# LANGUAGE TypeOperators         #-}
{-# LANGUAGE UndecidableInstances  #-}

{-# OPTIONS_GHC -Wno-orphans  #-}

module Wallet.Emulator.Wallet where

import Cardano.Api (EraInMode (AlonzoEraInCardanoMode))
<<<<<<< HEAD
import Cardano.Crypto.Wallet qualified as Crypto
=======
import Cardano.Api.Shelley (protocolParamCollateralPercent)
>>>>>>> 61de89d3
import Cardano.Wallet.Primitive.Types qualified as Cardano.Wallet
import Control.Lens (makeLenses, makePrisms, over, view, (&), (.~), (^.))
import Control.Monad (foldM, (<=<))
import Control.Monad.Freer (Eff, Member, Members, interpret, type (~>))
import Control.Monad.Freer.Error (Error, runError, throwError)
import Control.Monad.Freer.Extras.Log (LogMsg, logDebug, logInfo, logWarn)
import Control.Monad.Freer.State (State, get, gets, put)
import Control.Monad.Freer.TH (makeEffect)
import Data.Aeson (FromJSON (parseJSON), ToJSON (toJSON), ToJSONKey)
import Data.Aeson qualified as Aeson
import Data.Bifunctor (bimap, first, second)
import Data.Data
import Data.Default (Default (def))
import Data.Foldable (Foldable (fold), find, foldl')
import Data.Map qualified as Map
import Data.Maybe (catMaybes, fromMaybe, isNothing, listToMaybe)
import Data.OpenApi.Schema qualified as OpenApi
import Data.Set qualified as Set
import Data.String (IsString (fromString))
import Data.Text qualified as T
import Data.Text.Class (fromText, toText)
import GHC.Generics (Generic)
<<<<<<< HEAD
import Ledger (CardanoTx, ChainIndexTxOut, PaymentPrivateKey (PaymentPrivateKey, unPaymentPrivateKey),
=======
import Ledger (Address (addressCredential), CardanoTx, ChainIndexTxOut, Params (..),
               PaymentPrivateKey (PaymentPrivateKey, unPaymentPrivateKey),
>>>>>>> 61de89d3
               PaymentPubKey (PaymentPubKey, unPaymentPubKey),
               PaymentPubKeyHash (PaymentPubKeyHash, unPaymentPubKeyHash), SomeCardanoApiTx, StakePubKey,
               Tx (txFee, txMint), UtxoIndex (..))
import Ledger qualified
import Ledger.Ada qualified as Ada
import Ledger.CardanoWallet (MockWallet, WalletNumber)
import Ledger.CardanoWallet qualified as CW
import Ledger.Constraints.OffChain (UnbalancedTx (UnbalancedTx, unBalancedTxTx))
import Ledger.Constraints.OffChain qualified as U
import Ledger.Credential (Credential (PubKeyCredential, ScriptCredential))
import Ledger.Tx qualified as Tx
import Ledger.Validation (addSignature, evaluateTransactionFee, fromPlutusIndex, fromPlutusTx, getRequiredSigners)
import Ledger.Value qualified as Value
import Plutus.ChainIndex (PageQuery)
import Plutus.ChainIndex qualified as ChainIndex
import Plutus.ChainIndex.Api (UtxosResponse (page))
import Plutus.ChainIndex.Emulator (ChainIndexEmulatorState, ChainIndexQueryEffect)
import Plutus.Contract (WalletAPIError)
import Plutus.Contract.Checkpoint (CheckpointLogMsg)
import Plutus.Contract.Wallet (finalize)
import Plutus.V1.Ledger.Api (Address (addressCredential), PubKeyHash, TxOutRef, ValidatorHash, Value)
import Plutus.V1.Ledger.Tx (TxIn (TxIn, txInRef))
import PlutusTx.Prelude qualified as PlutusTx
import Prettyprinter (Pretty (pretty))
import Servant.API (FromHttpApiData (parseUrlPiece), ToHttpApiData (toUrlPiece))
import Wallet.API qualified as WAPI

import Wallet.Effects (NodeClientEffect,
                       WalletEffect (BalanceTx, OwnPaymentPubKeyHash, SubmitTxn, TotalFunds, WalletAddSignature, YieldUnbalancedTx),
                       publishTx)
import Wallet.Emulator.Chain (ChainState (_index))
import Wallet.Emulator.LogMessages (RequestHandlerLogMsg,
                                    TxBalanceMsg (AddingCollateralInputsFor, AddingInputsFor, AddingPublicKeyOutputFor, BalancingUnbalancedTx, FinishedBalancing, NoCollateralInputsAdded, NoInputsAdded, NoOutputsAdded, SigningTx, SubmittingTx, ValidationFailed))
import Wallet.Emulator.NodeClient (NodeClientState, emptyNodeClientState)

newtype SigningProcess = SigningProcess {
    unSigningProcess :: forall effs. (Member (Error WAPI.WalletAPIError) effs) => [PaymentPubKeyHash] -> CardanoTx -> Eff effs CardanoTx
}

instance Show SigningProcess where
    show = const "SigningProcess <...>"

-- | A wallet identifier
data Wallet = Wallet { prettyWalletName :: Maybe String , getWalletId :: WalletId }
    deriving (Generic, Data)
    deriving anyclass (ToJSON, FromJSON, ToJSONKey)

instance Eq Wallet where
  w == w' = getWalletId w == getWalletId w'

instance Ord Wallet where
  compare w w' = compare (getWalletId w) (getWalletId w')

instance ToHttpApiData Wallet where
  toUrlPiece = toUrlPiece . getWalletId

instance FromHttpApiData Wallet where
  parseUrlPiece = pure . Wallet Nothing <=< parseUrlPiece

toMockWallet :: MockWallet -> Wallet
toMockWallet mw =
  Wallet (CW.mwPrintAs mw)
  . WalletId
  . Cardano.Wallet.WalletId
  . CW.mwWalletId $ mw

knownWallets :: [Wallet]
knownWallets = toMockWallet <$> CW.knownMockWallets

knownWallet :: Integer -> Wallet
knownWallet = fromWalletNumber . CW.WalletNumber

fromWalletNumber :: WalletNumber -> Wallet
fromWalletNumber = toMockWallet . CW.fromWalletNumber

instance Show Wallet where
    showsPrec p (Wallet Nothing i)  = showParen (p > 9) $ showString "Wallet " . shows i
    showsPrec p (Wallet (Just s) _) = showParen (p > 9) $ showString ("Wallet " ++ s)

instance Pretty Wallet where
    pretty (Wallet Nothing i)  = "W" <> pretty (T.take 7 $ toBase16 i)
    pretty (Wallet (Just s) _) = "W[" <> fromString s <> "]"

deriving anyclass instance OpenApi.ToSchema Wallet
deriving anyclass instance OpenApi.ToSchema Cardano.Wallet.WalletId
deriving instance Data Cardano.Wallet.WalletId

newtype WalletId = WalletId { unWalletId :: Cardano.Wallet.WalletId }
    deriving (Eq, Ord, Generic, Data)
    deriving anyclass (ToJSONKey)

instance Show WalletId where
    show = T.unpack . toBase16
instance ToJSON WalletId where
    toJSON = Aeson.String . toBase16
instance FromJSON WalletId where
    parseJSON = Aeson.withText "WalletId" (either fail pure . fromBase16)
instance ToHttpApiData WalletId where
    toUrlPiece = toBase16
instance FromHttpApiData WalletId where
    parseUrlPiece = first T.pack . fromBase16
deriving anyclass instance OpenApi.ToSchema WalletId

toBase16 :: WalletId -> T.Text
toBase16 = toText . unWalletId

fromBase16 :: T.Text -> Either String WalletId
fromBase16 s = bimap show WalletId (fromText s)

-- | The 'MockWallet' whose ID is the given wallet ID (if it exists)
walletToMockWallet :: Wallet -> Maybe MockWallet
walletToMockWallet (Wallet _ wid) =
  find ((==) wid . WalletId . Cardano.Wallet.WalletId . CW.mwWalletId) CW.knownMockWallets

-- | The public key of a mock wallet.  (Fails if the wallet is not a mock wallet).
mockWalletPaymentPubKey :: Wallet -> PaymentPubKey
mockWalletPaymentPubKey w =
    CW.paymentPubKey
        $ fromMaybe (error $ "Wallet.Emulator.Wallet.walletPubKey: Wallet "
                          <> show w
                          <> " is not a mock wallet")
        $ walletToMockWallet w

-- | The payment public key hash of a mock wallet.  (Fails if the wallet is not a mock wallet).
mockWalletPaymentPubKeyHash :: Wallet -> PaymentPubKeyHash
mockWalletPaymentPubKeyHash =
    PaymentPubKeyHash
  . Ledger.pubKeyHash
  . unPaymentPubKey
  . mockWalletPaymentPubKey

-- | Get the address of a mock wallet. (Fails if the wallet is not a mock wallet).
mockWalletAddress :: Wallet -> Address
mockWalletAddress w = Ledger.pubKeyHashAddress (mockWalletPaymentPubKeyHash w) Nothing

data WalletEvent =
    GenericLog T.Text
    | CheckpointLog CheckpointLogMsg
    | RequestHandlerLog RequestHandlerLogMsg
    | TxBalanceLog TxBalanceMsg
    deriving stock (Show, Eq, Generic)
    deriving anyclass (ToJSON, FromJSON)

instance Pretty WalletEvent where
    pretty = \case
        GenericLog msg        -> pretty msg
        CheckpointLog msg     -> pretty msg
        RequestHandlerLog msg -> pretty msg
        TxBalanceLog msg      -> pretty msg

makePrisms ''WalletEvent

-- | The state used by the mock wallet environment.
data WalletState = WalletState {
    _mockWallet              :: MockWallet, -- ^ Mock wallet with the user's private key.
    _nodeClient              :: NodeClientState,
    _chainIndexEmulatorState :: ChainIndexEmulatorState,
    _signingProcess          :: Maybe SigningProcess
                                -- ^ Override the signing process.
                                -- Used for testing multi-agent use cases.
    } deriving Show

makeLenses ''WalletState

ownPaymentPrivateKey :: WalletState -> PaymentPrivateKey
ownPaymentPrivateKey = CW.paymentPrivateKey . _mockWallet

ownPaymentPublicKey :: WalletState -> PaymentPubKey
ownPaymentPublicKey = CW.paymentPubKey . _mockWallet

-- | Get the user's own payment public-key address.
ownAddress :: WalletState -> Address
ownAddress = flip Ledger.pubKeyAddress Nothing
           . PaymentPubKey
           . Ledger.toPublicKey
           . unPaymentPrivateKey
           . ownPaymentPrivateKey

-- | An empty wallet using the given private key.
-- for that wallet as the sole watched address.
fromMockWallet :: MockWallet -> WalletState
fromMockWallet mw = WalletState mw emptyNodeClientState mempty Nothing

-- | Empty wallet state for an emulator 'Wallet'. Returns 'Nothing' if the wallet
--   is not known in the emulator.
emptyWalletState :: Wallet -> Maybe WalletState
emptyWalletState = fmap fromMockWallet . walletToMockWallet

handleWallet ::
    ( Member (Error WalletAPIError) effs
    , Member NodeClientEffect effs
    , Member ChainIndexQueryEffect effs
    , Member (State WalletState) effs
    , Member (LogMsg TxBalanceMsg) effs
    )
    => WalletEffect ~> Eff effs
handleWallet = \case
    SubmitTxn tx          -> submitTxnH tx
    OwnPaymentPubKeyHash  -> ownPaymentPubKeyHashH
    BalanceTx utx         -> balanceTxH utx
    WalletAddSignature tx -> walletAddSignatureH tx
    TotalFunds            -> totalFundsH
    YieldUnbalancedTx utx -> yieldUnbalancedTxH utx

  where
    submitTxnH :: (Member NodeClientEffect effs, Member (LogMsg TxBalanceMsg) effs) => CardanoTx -> Eff effs ()
    submitTxnH tx = do
        logInfo $ SubmittingTx tx
        publishTx tx

    ownPaymentPubKeyHashH :: (Member (State WalletState) effs) => Eff effs PaymentPubKeyHash
    ownPaymentPubKeyHashH = gets (CW.paymentPubKeyHash . _mockWallet)

    balanceTxH ::
        ( Member NodeClientEffect effs
        , Member ChainIndexQueryEffect effs
        , Member (State WalletState) effs
        , Member (LogMsg TxBalanceMsg) effs
        )
        => UnbalancedTx
        -> Eff effs (Either WalletAPIError CardanoTx)
    balanceTxH utx = runError $ do
        logInfo $ BalancingUnbalancedTx utx
        txCTx <- handleBalance utx
        logInfo $ FinishedBalancing txCTx
        pure txCTx

    walletAddSignatureH ::
        ( Member (State WalletState) effs
        , Member (LogMsg TxBalanceMsg) effs
        , Member (Error WalletAPIError) effs
        )
        => CardanoTx -> Eff effs CardanoTx
    walletAddSignatureH txCTx = do
        logInfo $ SigningTx txCTx
        handleAddSignature txCTx

    totalFundsH :: (Member (State WalletState) effs, Member ChainIndexQueryEffect effs) => Eff effs Value
    totalFundsH = foldMap (view Ledger.ciTxOutValue) <$> (get >>= ownOutputs)

    yieldUnbalancedTxH ::
        ( Member (Error WalletAPIError) effs
        , Member NodeClientEffect effs
        , Member ChainIndexQueryEffect effs
        , Member (State WalletState) effs
        , Member (LogMsg TxBalanceMsg) effs
        )
        => UnbalancedTx
        -> Eff effs ()
    yieldUnbalancedTxH utx = do
        balancedTxM <- balanceTxH utx
        case balancedTxM of
            Left err         -> throwError err
            Right balancedTx -> walletAddSignatureH balancedTx >>= submitTxnH

handleBalance ::
    ( Member NodeClientEffect effs
    , Member ChainIndexQueryEffect effs
    , Member (State WalletState) effs
    , Member (LogMsg TxBalanceMsg) effs
    , Member (Error WalletAPIError) effs
    )
    => UnbalancedTx
    -> Eff effs CardanoTx
handleBalance utx' = do
    utxo <- get >>= ownOutputs
    params@Params { pSlotConfig } <- WAPI.getClientParams
    let utx = finalize pSlotConfig utx'
    let requiredSigners = Set.toList (U.unBalancedTxRequiredSignatories utx)
    cUtxoIndex <- handleError (view U.tx utx) $ fromPlutusIndex params $ UtxoIndex $ U.unBalancedTxUtxoIndex utx <> fmap Tx.toTxOut utxo
    -- Find the fixed point of fee calculation, trying maximally n times to prevent an infinite loop
    let calcFee n fee = do
            tx <- handleBalanceTx utxo (utx & U.tx . Ledger.fee .~ fee)
            newFee <- handleError tx $ evaluateTransactionFee params cUtxoIndex requiredSigners tx
            if newFee /= fee
                then if n == (0 :: Int)
                    -- If we don't reach a fixed point, pick the larger fee
                    then pure (newFee PlutusTx.\/ fee)
                    else calcFee (n - 1) newFee
                else pure newFee
    -- Start with a relatively high fee, bigger chance that we get the number of inputs right the first time.
    theFee <- calcFee 5 $ Ada.lovelaceValueOf 300000
    tx' <- handleBalanceTx utxo (utx & U.tx . Ledger.fee .~ theFee)
    cTx <- handleError tx' $ fromPlutusTx params cUtxoIndex requiredSigners tx'
    pure $ Tx.Both tx' (Tx.SomeTx cTx AlonzoEraInCardanoMode)
    where
        handleError tx (Left (Left (ph, ve))) = do
            let sves = case ve of
                    Ledger.ScriptFailure f -> [Ledger.ScriptValidationResultOnlyEvent (Left f)]
                    _                      -> []
            logWarn $ ValidationFailed ph (Ledger.txId tx) (Tx.EmulatorTx tx) ve sves mempty
            throwError $ WAPI.ValidationError ve
        handleError _ (Left (Right ce)) = throwError $ WAPI.ToCardanoError ce
        handleError _ (Right v) = pure v

handleAddSignature ::
    ( Member (State WalletState) effs
    , Member (Error WalletAPIError) effs
    )
    => CardanoTx
    -> Eff effs CardanoTx
handleAddSignature tx = do
    msp <- gets _signingProcess
    case msp of
        Nothing -> do
            PaymentPrivateKey privKey <- gets ownPaymentPrivateKey
            pure $ addSignature' privKey tx
        Just (SigningProcess sp) -> do
            let ctx = case tx of
                    Tx.CardanoApiTx (Tx.SomeTx ctx' AlonzoEraInCardanoMode) -> ctx'
                    Tx.Both _ (Tx.SomeTx ctx' AlonzoEraInCardanoMode) -> ctx'
                    _ -> error "handleAddSignature: Need a Cardano API Tx from the Alonzo era to get the required signers"
                reqSigners = getRequiredSigners ctx
            sp reqSigners tx

addSignature' :: Crypto.XPrv -> CardanoTx -> CardanoTx
addSignature' privKey = Tx.cardanoTxMap (Ledger.addSignature' privKey) addSignatureCardano
    where
        addSignatureCardano :: SomeCardanoApiTx -> SomeCardanoApiTx
        addSignatureCardano (Tx.SomeTx ctx AlonzoEraInCardanoMode)
            = Tx.SomeTx (addSignature privKey ctx) AlonzoEraInCardanoMode
        addSignatureCardano _ = error "Wallet.Emulator.Wallet.addSignature': Expected an Alonzo tx"

ownOutputs :: forall effs.
    ( Member ChainIndexQueryEffect effs
    )
    => WalletState
    -> Eff effs (Map.Map TxOutRef ChainIndexTxOut)
ownOutputs WalletState{_mockWallet} = do
    refs <- allUtxoSet (Just def)
    Map.fromList . catMaybes <$> traverse txOutRefTxOutFromRef refs
  where
    cred :: Credential
    cred = PubKeyCredential (unPaymentPubKeyHash $ CW.paymentPubKeyHash _mockWallet)

    -- Accumulate all unspent 'TxOutRef's from the resulting pages.
    allUtxoSet :: Maybe (PageQuery TxOutRef) -> Eff effs [TxOutRef]
    allUtxoSet Nothing = pure []
    allUtxoSet (Just pq) = do
      refPage <- page <$> ChainIndex.utxoSetAtAddress pq cred
      nextItems <- allUtxoSet (ChainIndex.nextPageQuery refPage)
      pure $ ChainIndex.pageItems refPage ++ nextItems

    txOutRefTxOutFromRef :: TxOutRef -> Eff effs (Maybe (TxOutRef, ChainIndexTxOut))
    txOutRefTxOutFromRef ref = fmap (ref,) <$> ChainIndex.unspentTxOutFromRef ref

lookupValue ::
    ( Member (Error WAPI.WalletAPIError) effs
    , Member ChainIndexQueryEffect effs
    )
    => Tx.TxIn
    -> Eff effs Value
lookupValue outputRef@TxIn {txInRef} = do
    txoutMaybe <- ChainIndex.unspentTxOutFromRef txInRef
    case txoutMaybe of
        Just txout -> pure $ view Ledger.ciTxOutValue txout
        Nothing ->
            WAPI.throwOtherError $ "Unable to find TxOut for " <> fromString (show outputRef)

-- | Balance an unbalanced transaction by adding missing inputs and outputs
handleBalanceTx ::
    forall effs.
    ( Member NodeClientEffect effs
    , Member (State WalletState) effs
    , Member ChainIndexQueryEffect effs
    , Member (Error WAPI.WalletAPIError) effs
    , Member (LogMsg TxBalanceMsg) effs
    )
    => Map.Map TxOutRef ChainIndexTxOut -- ^ The current wallet's unspent transaction outputs.
    -> UnbalancedTx
    -> Eff effs Tx
handleBalanceTx utxo UnbalancedTx{unBalancedTxTx} = do
    Params { pProtocolParams } <- WAPI.getClientParams
    let filteredUnbalancedTxTx = removeEmptyOutputs unBalancedTxTx
    let txInputs = Set.toList $ Tx.txInputs filteredUnbalancedTxTx
    ownPaymentPubKey <- gets ownPaymentPublicKey
    let ownStakePubKey = Nothing
    inputValues <- traverse lookupValue (Set.toList $ Tx.txInputs filteredUnbalancedTxTx)
    collateral  <- traverse lookupValue (Set.toList $ Tx.txCollateral filteredUnbalancedTxTx)
    let fees = txFee filteredUnbalancedTxTx
        left = txMint filteredUnbalancedTxTx <> fold inputValues
        right = fees <> foldMap (view Tx.outValue) (filteredUnbalancedTxTx ^. Tx.outputs)
        collFees = Ada.toValue $ (Ada.fromValue fees * maybe 100 fromIntegral (protocolParamCollateralPercent pProtocolParams)) `Ada.divide` 100
        remainingCollFees = collFees PlutusTx.- fold collateral
        balance = left PlutusTx.- right
        (neg, pos) = adjustBalanceWithMissingLovelace $ Value.split balance

    tx' <- if Value.isZero pos
           then do
               logDebug NoOutputsAdded
               pure filteredUnbalancedTxTx
           else do
                logDebug $ AddingPublicKeyOutputFor pos
                pure $ addOutput ownPaymentPubKey ownStakePubKey pos filteredUnbalancedTxTx

    tx'' <- if Value.isZero neg
            then do
                logDebug NoInputsAdded
                pure tx'
            else do
                logDebug $ AddingInputsFor neg
                -- filter out inputs from utxo that are already in unBalancedTx
                let inputsOutRefs = map Tx.txInRef txInputs
                    filteredUtxo = flip Map.filterWithKey utxo $ \txOutRef _ ->
                        txOutRef `notElem` inputsOutRefs
                addInputs filteredUtxo ownPaymentPubKey ownStakePubKey neg tx'

    if remainingCollFees `Value.leq` PlutusTx.zero
    then do
        logDebug NoCollateralInputsAdded
        pure tx''
    else do
        logDebug $ AddingCollateralInputsFor remainingCollFees
        addCollateral utxo remainingCollFees tx''

-- | Adjust the left and right balance of an unbalanced 'Tx' with the missing
-- lovelace considering the minimum lovelace per transaction output constraint
-- from the Cardano blockchain.
adjustBalanceWithMissingLovelace
    :: (Value, Value) -- ^ The unbalanced tx's left and right balance.
    -> (Value, Value) -- ^ New left and right balance.
adjustBalanceWithMissingLovelace (neg, pos) = do

    -- We find the missing lovelace from the new positive balance. If
    -- the positive balance is > 0 and < 'Ledger.minAdaTxOut',
    -- then we adjust it to the minimum Ada.
    let missingLovelaceFromPosValue =
          if valueIsZeroOrHasMinAda pos
            then 0
            else max 0 (Ledger.minAdaTxOut - Ada.fromValue pos)
        -- We calculate the final negative and positive balances
        newPos = pos <> Ada.toValue missingLovelaceFromPosValue
        newNeg = neg <> Ada.toValue missingLovelaceFromPosValue

    (newNeg, newPos)

-- | Split value into an ada-only and an non-ada-only value, making sure each has at least minAdaTxOut.
splitOffAdaOnlyValue :: Value -> [Value]
splitOffAdaOnlyValue vl = if Value.isAdaOnlyValue vl || ada < Ledger.minAdaTxOut then [vl] else [Ada.toValue ada, vl <> Ada.toValue (-ada)]
    where
        ada = Ada.fromValue vl - Ledger.minAdaTxOut

addOutput :: PaymentPubKey -> Maybe StakePubKey -> Value -> Tx -> Tx
addOutput pk sk vl tx = tx & over Tx.outputs (++ pkos) where
    pkos = (\v -> Tx.pubKeyTxOut v pk sk) <$> splitOffAdaOnlyValue vl

addCollateral
    :: ( Member (Error WAPI.WalletAPIError) effs
       )
    => Map.Map TxOutRef ChainIndexTxOut -- ^ The current wallet's unspent transaction outputs.
    -> Value
    -> Tx
    -> Eff effs Tx
addCollateral mp vl tx = do
    (spend, _) <- selectCoin (filter (Value.isAdaOnlyValue . snd) (second (view Ledger.ciTxOutValue) <$> Map.toList mp)) vl
    let addTxCollateral =
            let ins = Set.fromList (Tx.pubKeyTxIn . fst <$> spend)
            in over Tx.collateralInputs (Set.union ins)
    pure $ tx & addTxCollateral

-- | @addInputs mp pk vl tx@ selects transaction outputs worth at least
--   @vl@ from the UTXO map @mp@ and adds them as inputs to @tx@. A public
--   key output for @pk@ is added containing any leftover change.
addInputs
    :: ( Member (Error WAPI.WalletAPIError) effs
       )
    => Map.Map TxOutRef ChainIndexTxOut -- ^ The current wallet's unspent transaction outputs.
    -> PaymentPubKey
    -> Maybe StakePubKey
    -> Value
    -> Tx
    -> Eff effs Tx
addInputs mp pk sk vl tx = do
    (spend, change) <- selectCoin (second (view Ledger.ciTxOutValue) <$> Map.toList mp) vl
    let

        addTxIns =
            let ins = Set.fromList (Tx.pubKeyTxIn . fst <$> spend)
            in over Tx.inputs (Set.union ins)

        addTxOut =
            if Value.isZero change
                then id
                else addOutput pk sk change

    pure $ tx & addTxOut & addTxIns

-- | Given a set of @a@s with coin values, and a target value, select a number
-- of @a@ such that their total value is greater than or equal to the target.
selectCoin ::
    ( Member (Error WAPI.WalletAPIError) effs
    )
    => [(a, Value)]
    -> Value
    -> Eff effs ([(a, Value)], Value)
selectCoin fnds vl =
    let
        total = foldMap snd fnds
        err   = throwError
                $ WAPI.InsufficientFunds
                $ T.unwords
                    [ "Total:", T.pack $ show total
                    , "expected:", T.pack $ show vl ]
    -- Values are in a partial order: what we want to check is that the
    -- total available funds are bigger than (or equal to) the required value.
    -- It is *not* correct to replace this condition with 'total `Value.lt` vl' -
    -- consider what happens if the amounts are incomparable.
    in  if not (total `Value.geq` vl)
        then err
        else
            let
                -- Given the funds of a wallet, we take enough just enough such
                -- that it's geq the target value, and if the resulting change
                -- is not between 0 and the minimum Ada per tx output.
                isTotalValueEnough totalVal =
                    vl `Value.leq` totalVal && valueIsZeroOrHasMinAda (totalVal PlutusTx.- vl)
                fundsWithTotal = zip fnds (drop 1 $ scanl (<>) mempty $ fmap snd fnds)
                fundsToSpend   = takeUntil (isTotalValueEnough . snd) fundsWithTotal
                totalSpent     = maybe PlutusTx.zero snd $ listToMaybe $ reverse fundsToSpend
                change         = totalSpent PlutusTx.- vl
             -- Make sure that the change is not less than the minimum amount
             -- of lovelace per tx output.
             in if valueIsZeroOrHasMinAda change
                   then pure (fst <$> fundsToSpend, change)
                   else throwError $ WAPI.ChangeHasLessThanNAda change Ledger.minAdaTxOut

-- | Check that a value is a proper TxOut value or is zero (i.e. the absence of a TxOut)
valueIsZeroOrHasMinAda :: Value -> Bool
valueIsZeroOrHasMinAda v = Value.isZero v || Ada.fromValue v >= Ledger.minAdaTxOut

-- | Removes transaction outputs with empty datum and empty value.
removeEmptyOutputs :: Tx -> Tx
removeEmptyOutputs tx = tx & over Tx.outputs (filter (not . isEmpty')) where
    isEmpty' Tx.TxOut{Tx.txOutValue, Tx.txOutDatumHash} =
        null (Value.flattenValue txOutValue) && isNothing txOutDatumHash

-- | Take elements from a list until the predicate is satisfied.
-- 'takeUntil' @p@ includes the first element for wich @p@ is true
-- (unlike @takeWhile (not . p)@).
takeUntil :: (a -> Bool) -> [a] -> [a]
takeUntil _ []       = []
takeUntil p (x:xs)
    | p x            = [x]
    | otherwise      = x : takeUntil p xs

-- | The default signing process is 'signWallet'
defaultSigningProcess :: MockWallet -> SigningProcess
defaultSigningProcess = signWallet

signWithPrivateKey :: PaymentPrivateKey -> SigningProcess
signWithPrivateKey pk = SigningProcess $
    \pks tx -> foldM (signTxWithPrivateKey pk) tx pks

-- | Sign the transaction by calling 'WAPI.signTxnWithKey' (throwing a
--   'PrivateKeyNotFound' error if called with a key other than the
--   wallet's private key)
signWallet :: MockWallet -> SigningProcess
signWallet wllt = SigningProcess $
    \pks tx -> foldM (signTxnWithKey wllt) tx pks

-- | Sign the transaction with the private key of the mock wallet.
signTxnWithKey
    :: (Member (Error WAPI.WalletAPIError) r)
    => MockWallet
    -> CardanoTx
    -> PaymentPubKeyHash
    -> Eff r CardanoTx
signTxnWithKey mw = signTxWithPrivateKey (CW.paymentPrivateKey mw)

-- | Sign the transaction with the private key, if the hash is that of the
--   private key.
signTxWithPrivateKey
    :: (Member (Error WAPI.WalletAPIError) r)
    => PaymentPrivateKey
    -> CardanoTx
    -> PaymentPubKeyHash
    -> Eff r CardanoTx
signTxWithPrivateKey (PaymentPrivateKey pk) tx pkh@(PaymentPubKeyHash pubK) = do
    let ownPaymentPubKey = Ledger.toPublicKey pk
    if Ledger.pubKeyHash ownPaymentPubKey == pubK
    then pure (addSignature' pk tx)
    else throwError (WAPI.PaymentPrivateKeyNotFound pkh)

-- | Sign the transaction with the given private keys,
--   ignoring the list of public keys that the 'SigningProcess' is passed.
signPrivateKeys :: [PaymentPrivateKey] -> SigningProcess
signPrivateKeys signingKeys = SigningProcess $ \_ tx ->
    pure (foldr (addSignature' . unPaymentPrivateKey) tx signingKeys)

data SigningProcessControlEffect r where
    SetSigningProcess :: Maybe SigningProcess -> SigningProcessControlEffect ()
makeEffect ''SigningProcessControlEffect

type SigningProcessEffs = '[State (Maybe SigningProcess), Error WAPI.WalletAPIError]

handleSigningProcessControl :: (Members SigningProcessEffs effs) => Eff (SigningProcessControlEffect ': effs) ~> Eff effs
handleSigningProcessControl = interpret $ \case
    SetSigningProcess proc -> put proc

-- | An Entity is a thing that can hold 'Value'. Used in the 'balances'
-- function to compute who holds for a given chain state and set of wallets.
data Entity
  = WalletEntity Wallet
  | PubKeyHashEntity PubKeyHash
  | ScriptEntity ValidatorHash
  deriving (Eq, Ord)

instance Show Entity where
  show (WalletEntity w)     = show w
  show (ScriptEntity h)     = "Script " <> show h
  show (PubKeyHashEntity h) = "PubKeyHash " <> show h

type WalletSet = Map.Map Wallet WalletState

-- | Pick out all the public keys from the set of wallets and map them back to
-- their corresponding wallets.
walletPaymentPubKeyHashes :: WalletSet -> Map.Map PaymentPubKeyHash Wallet
walletPaymentPubKeyHashes = foldl' f Map.empty . Map.toList
  where
    f m (w, ws) = Map.insert (CW.paymentPubKeyHash $ _mockWallet ws) w m

-- | For a set of wallets, convert them into a map of value: entity,
-- where entity is one of 'Entity'.
balances :: ChainState -> WalletSet -> Map.Map Entity Value
balances state wallets = foldl' f Map.empty . getIndex . _index $ state
  where
    toEntity :: Address -> Entity
    toEntity a =
        case addressCredential a of
            PubKeyCredential h ->
                case Map.lookup (PaymentPubKeyHash h) ws of
                    Nothing -> PubKeyHashEntity h
                    Just w  -> WalletEntity w
            ScriptCredential h -> ScriptEntity h

    ws :: Map.Map PaymentPubKeyHash Wallet
    ws = walletPaymentPubKeyHashes wallets

    f m o = Map.insertWith (<>) (toEntity $ Ledger.txOutAddress o) (Ledger.txOutValue o) m<|MERGE_RESOLUTION|>--- conflicted
+++ resolved
@@ -22,11 +22,8 @@
 module Wallet.Emulator.Wallet where
 
 import Cardano.Api (EraInMode (AlonzoEraInCardanoMode))
-<<<<<<< HEAD
+import Cardano.Api.Shelley (protocolParamCollateralPercent)
 import Cardano.Crypto.Wallet qualified as Crypto
-=======
-import Cardano.Api.Shelley (protocolParamCollateralPercent)
->>>>>>> 61de89d3
 import Cardano.Wallet.Primitive.Types qualified as Cardano.Wallet
 import Control.Lens (makeLenses, makePrisms, over, view, (&), (.~), (^.))
 import Control.Monad (foldM, (<=<))
@@ -49,12 +46,8 @@
 import Data.Text qualified as T
 import Data.Text.Class (fromText, toText)
 import GHC.Generics (Generic)
-<<<<<<< HEAD
-import Ledger (CardanoTx, ChainIndexTxOut, PaymentPrivateKey (PaymentPrivateKey, unPaymentPrivateKey),
-=======
 import Ledger (Address (addressCredential), CardanoTx, ChainIndexTxOut, Params (..),
                PaymentPrivateKey (PaymentPrivateKey, unPaymentPrivateKey),
->>>>>>> 61de89d3
                PaymentPubKey (PaymentPubKey, unPaymentPubKey),
                PaymentPubKeyHash (PaymentPubKeyHash, unPaymentPubKeyHash), SomeCardanoApiTx, StakePubKey,
                Tx (txFee, txMint), UtxoIndex (..))
@@ -75,7 +68,7 @@
 import Plutus.Contract (WalletAPIError)
 import Plutus.Contract.Checkpoint (CheckpointLogMsg)
 import Plutus.Contract.Wallet (finalize)
-import Plutus.V1.Ledger.Api (Address (addressCredential), PubKeyHash, TxOutRef, ValidatorHash, Value)
+import Plutus.V1.Ledger.Api (PubKeyHash, TxOutRef, ValidatorHash, Value)
 import Plutus.V1.Ledger.Tx (TxIn (TxIn, txInRef))
 import PlutusTx.Prelude qualified as PlutusTx
 import Prettyprinter (Pretty (pretty))
