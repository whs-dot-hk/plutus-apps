{
  "nodes": {
    "cardano-repo-tool": {
      "flake": false,
      "locked": {
        "lastModified": 1624584417,
        "narHash": "sha256-YSepT97PagR/1jTYV/Yer8a2GjFe9+tTwaTCHxuK50M=",
        "owner": "input-output-hk",
        "repo": "cardano-repo-tool",
        "rev": "30e826ed8f00e3e154453b122a6f3d779b2f73ec",
        "type": "github"
      },
      "original": {
        "owner": "input-output-hk",
        "repo": "cardano-repo-tool",
        "type": "github"
      }
    },
    "easy-purescript-nix": {
      "flake": false,
      "locked": {
        "lastModified": 1634991731,
        "narHash": "sha256-uAS889Rpl//h0Ne2M7NyNk6tDFOkr9O3R8yny3qHKVk=",
        "owner": "justinwoo",
        "repo": "easy-purescript-nix",
        "rev": "7802db65618c2ead3a55121355816b4c41d276d9",
        "type": "github"
      },
      "original": {
        "owner": "justinwoo",
        "repo": "easy-purescript-nix",
        "type": "github"
      }
    },
    "flake-utils": {
      "locked": {
        "lastModified": 1620759905,
        "narHash": "sha256-WiyWawrgmyN0EdmiHyG2V+fqReiVi8bM9cRdMaKQOFg=",
        "owner": "numtide",
        "repo": "flake-utils",
        "rev": "b543720b25df6ffdfcf9227afafc5b8c1fabfae8",
        "type": "github"
      },
      "original": {
        "owner": "numtide",
        "repo": "flake-utils",
        "type": "github"
      }
    },
    "gitignore-nix": {
      "flake": false,
      "locked": {
        "lastModified": 1611672876,
        "narHash": "sha256-qHu3uZ/o9jBHiA3MEKHJ06k7w4heOhA+4HCSIvflRxo=",
        "owner": "hercules-ci",
        "repo": "gitignore.nix",
        "rev": "211907489e9f198594c0eb0ca9256a1949c9d412",
        "type": "github"
      },
      "original": {
        "owner": "hercules-ci",
        "repo": "gitignore.nix",
        "type": "github"
      }
    },
    "hackage-nix": {
      "flake": false,
      "locked": {
<<<<<<< HEAD
        "lastModified": 1642813925,
        "narHash": "sha256-YC6tY9mz1nbHONQugv6/20Tn8eJLHK0ijx3NUU+6/Cw=",
        "owner": "input-output-hk",
        "repo": "hackage.nix",
        "rev": "a10b0a43b4672fc919c23a9c65002811c3da35ee",
=======
        "lastModified": 1643246009,
        "narHash": "sha256-LtMlmn2T51ooRryFlJIH59agSZuHnTtBvOsBlXZlz6Q=",
        "owner": "input-output-hk",
        "repo": "hackage.nix",
        "rev": "74517baa263aa6f8673461cd9e00b535a224591c",
>>>>>>> f2b8ae49
        "type": "github"
      },
      "original": {
        "owner": "input-output-hk",
        "repo": "hackage.nix",
        "type": "github"
      }
    },
    "haskell-language-server": {
      "flake": false,
      "locked": {
        "lastModified": 1638136578,
        "narHash": "sha256-Reo9BQ12O+OX7tuRfaDPZPBpJW4jnxZetm63BxYncoM=",
        "owner": "haskell",
        "repo": "haskell-language-server",
        "rev": "745ef26f406dbdd5e4a538585f8519af9f1ccb09",
        "type": "github"
      },
      "original": {
        "owner": "haskell",
        "ref": "1.5.1",
        "repo": "haskell-language-server",
        "type": "github"
      }
    },
    "haskell-nix": {
      "flake": false,
      "locked": {
        "lastModified": 1643246195,
        "narHash": "sha256-31lgLy3O+UM0zHzKun+Bc+PfPgJ7zcYttqwO07KjvTQ=",
        "owner": "input-output-hk",
        "repo": "haskell.nix",
        "rev": "70a0d1b5425171cb99a73e106978868d2bfda309",
        "type": "github"
      },
      "original": {
        "owner": "input-output-hk",
        "repo": "haskell.nix",
        "type": "github"
      }
    },
    "iohk-nix": {
      "flake": false,
      "locked": {
        "lastModified": 1626953580,
        "narHash": "sha256-iEI9aTOaZMGsjWzcrctrC0usmiagwKT2v1LSDe9/tMU=",
        "owner": "input-output-hk",
        "repo": "iohk-nix",
        "rev": "cbd497f5844249ef8fe617166337d59f2a6ebe90",
        "type": "github"
      },
      "original": {
        "owner": "input-output-hk",
        "repo": "iohk-nix",
        "type": "github"
      }
    },
    "nixpkgs": {
      "flake": false,
      "locked": {
        "lastModified": 1628785280,
        "narHash": "sha256-2B5eMrEr6O8ff2aQNeVxTB+9WrGE80OB4+oM6T7fOcc=",
        "owner": "NixOS",
        "repo": "nixpkgs",
        "rev": "6525bbc06a39f26750ad8ee0d40000ddfdc24acb",
        "type": "github"
      },
      "original": {
        "owner": "NixOS",
        "ref": "nixpkgs-unstable",
        "repo": "nixpkgs",
        "type": "github"
      }
    },
    "npmlock2nix": {
      "flake": false,
      "locked": {
        "lastModified": 1628944002,
        "narHash": "sha256-eRTG5eWjFN6i0CIPbt5XSeYjvIJ3nsmuS/5ggCVAMXg=",
        "owner": "tweag",
        "repo": "npmlock2nix",
        "rev": "bf6515b9614645429e1f1846ce07c31f5879e45f",
        "type": "github"
      },
      "original": {
        "owner": "tweag",
        "repo": "npmlock2nix",
        "type": "github"
      }
    },
    "plutus-core": {
      "flake": false,
      "locked": {
        "lastModified": 1640168705,
        "narHash": "sha256-Pl3M9rMEoiEKRsTdDr4JwNnRo5Xs4uN66uVpOfaMCfE=",
        "owner": "input-output-hk",
        "repo": "plutus",
        "rev": "cc72a56eafb02333c96f662581b57504f8f8992f",
        "type": "github"
      },
      "original": {
        "owner": "input-output-hk",
        "repo": "plutus",
        "type": "github"
      }
    },
    "pre-commit-hooks-nix": {
      "flake": false,
      "locked": {
        "lastModified": 1624971177,
        "narHash": "sha256-Amf/nBj1E77RmbSSmV+hg6YOpR+rddCbbVgo5C7BS0I=",
        "owner": "cachix",
        "repo": "pre-commit-hooks.nix",
        "rev": "397f0713d007250a2c7a745e555fa16c5dc8cadb",
        "type": "github"
      },
      "original": {
        "owner": "cachix",
        "repo": "pre-commit-hooks.nix",
        "type": "github"
      }
    },
    "root": {
      "inputs": {
        "cardano-repo-tool": "cardano-repo-tool",
        "easy-purescript-nix": "easy-purescript-nix",
        "flake-utils": "flake-utils",
        "gitignore-nix": "gitignore-nix",
        "hackage-nix": "hackage-nix",
        "haskell-language-server": "haskell-language-server",
        "haskell-nix": "haskell-nix",
        "iohk-nix": "iohk-nix",
        "nixpkgs": "nixpkgs",
        "npmlock2nix": "npmlock2nix",
        "plutus-core": "plutus-core",
        "pre-commit-hooks-nix": "pre-commit-hooks-nix",
        "spago2nix": "spago2nix",
        "sphinxcontrib-haddock": "sphinxcontrib-haddock",
        "stackage-nix": "stackage-nix",
        "web-common": "web-common"
      }
    },
    "spago2nix": {
      "flake": false,
      "locked": {
        "lastModified": 1620480713,
        "narHash": "sha256-gvewQhhrK9FODgFWVMxZ//gsXB/O7/D7mY7D1PG/9ew=",
        "owner": "justinwoo",
        "repo": "spago2nix",
        "rev": "a4622c3b27fca47e3276131a8ec4097a1d3c78a7",
        "type": "github"
      },
      "original": {
        "owner": "justinwoo",
        "repo": "spago2nix",
        "type": "github"
      }
    },
    "sphinxcontrib-haddock": {
      "flake": false,
      "locked": {
        "lastModified": 1594136664,
        "narHash": "sha256-O9YT3iCUBHP3CEF88VDLLCO2HSP3HqkNA2q2939RnVY=",
        "owner": "michaelpj",
        "repo": "sphinxcontrib-haddock",
        "rev": "f3956b3256962b2d27d5a4e96edb7951acf5de34",
        "type": "github"
      },
      "original": {
        "owner": "michaelpj",
        "repo": "sphinxcontrib-haddock",
        "type": "github"
      }
    },
    "stackage-nix": {
      "flake": false,
      "locked": {
        "lastModified": 1643246130,
        "narHash": "sha256-Y8f2WPHMtj0P1ptpESaw6XjT7uIT0FXXJBb1L7qd8+Y=",
        "owner": "input-output-hk",
        "repo": "stackage.nix",
        "rev": "9dc4a0b35b0fd0a120f0cfd6a2bc7318a5251ec9",
        "type": "github"
      },
      "original": {
        "owner": "input-output-hk",
        "repo": "stackage.nix",
        "type": "github"
      }
    },
    "web-common": {
      "flake": false,
      "locked": {
        "lastModified": 1635526611,
        "narHash": "sha256-qLUmwG7hKGbc3pFWkKSKFFE0uWxgPSrIUZspUwwEFCo=",
        "owner": "input-output-hk",
        "repo": "purescript-web-common",
        "rev": "f1241ea27fc6acc78d093574e3707165b4ef9b3e",
        "type": "github"
      },
      "original": {
        "owner": "input-output-hk",
        "repo": "purescript-web-common",
        "type": "github"
      }
    }
  },
  "root": "root",
  "version": 7
}<|MERGE_RESOLUTION|>--- conflicted
+++ resolved
@@ -66,19 +66,11 @@
     "hackage-nix": {
       "flake": false,
       "locked": {
-<<<<<<< HEAD
-        "lastModified": 1642813925,
-        "narHash": "sha256-YC6tY9mz1nbHONQugv6/20Tn8eJLHK0ijx3NUU+6/Cw=",
-        "owner": "input-output-hk",
-        "repo": "hackage.nix",
-        "rev": "a10b0a43b4672fc919c23a9c65002811c3da35ee",
-=======
         "lastModified": 1643246009,
         "narHash": "sha256-LtMlmn2T51ooRryFlJIH59agSZuHnTtBvOsBlXZlz6Q=",
         "owner": "input-output-hk",
         "repo": "hackage.nix",
         "rev": "74517baa263aa6f8673461cd9e00b535a224591c",
->>>>>>> f2b8ae49
         "type": "github"
       },
       "original": {
