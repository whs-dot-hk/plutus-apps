-- | Sample generators used for tests.

{-# LANGUAGE OverloadedStrings #-}
{-# LANGUAGE RankNTypes        #-}

module Language.PlutusCore.Generators.Interesting
    ( TermGen
    , genOverapplication
    , getBuiltinFactorial
    , applyFactorial
    , genFactorial
    , genNaiveFib
    , genNatRoundtrip
    , genListSum
    , genIfIntegers
    , fromInterestingTermGens
    ) where

import           Language.PlutusCore
import           Language.PlutusCore.Constant
import           Language.PlutusCore.MkPlc

import           Language.PlutusCore.StdLib.Data.Bool
import           Language.PlutusCore.StdLib.Data.Function
import           Language.PlutusCore.StdLib.Data.List
import           Language.PlutusCore.StdLib.Data.Nat
import           Language.PlutusCore.StdLib.Data.Unit
import           Language.PlutusCore.StdLib.Meta

import           Language.PlutusCore.Generators

import           Control.Monad.Morph
import           Data.List                                (genericIndex)
import           Hedgehog                                 hiding (Size, Var)
import qualified Hedgehog.Gen                             as Gen
import qualified Hedgehog.Range                           as Range

-- | The type of terms-and-their-values generators.
type TermGen size a = GenT Quote (TermOf (TypedBuiltinValue size a))

-- | Generates application of a built-in that returns a @boolean@, immediately saturated afterwards.
--
-- > lessThanInteger {integer s1} $i1 $i2 {integer s2} $j1 $j2 == if i1 < i2 then j1 else j2
genOverapplication :: TermGen size Integer
genOverapplication = do
    s1 <- genSizeIn 1 8
    s2 <- genSizeIn 1 8
    let typedInt1 = TypedBuiltinSized (SizeValue s1) TypedBuiltinSizedInt
        typedInt2 = TypedBuiltinSized (SizeValue s2) TypedBuiltinSizedInt
    int2 <- lift $ typedBuiltinToType typedInt2
    TermOf ti1 i1 <- genTypedBuiltinSmall typedInt1
    TermOf ti2 i2 <- genTypedBuiltinSmall typedInt1
    TermOf tj1 j1 <- genTypedBuiltinSmall typedInt2
    TermOf tj2 j2 <- genTypedBuiltinSmall typedInt2
    term <- rename $
        mkIterApp ()
            (TyInst ()
                (mkIterApp ()
                    (TyInst ()
                        (builtinNameAsTerm LessThanInteger)
                        (TyInt () s1))
                    [ti1, ti2])
                int2)
            [tj1, tj2]
    let value = TypedBuiltinValue typedInt2 $ if i1 < i2 then j1 else j2
    return $ TermOf term value

-- | @\i -> product [1 :: Integer .. i]@ as a PLC term.
--
-- > /\(s :: size) -> \(i : integer s) ->
--     let ss = sizeOfInteger {s} i in
--         product {s} ss (enumFromTo {s} (resizeInteger {1} {s} ss 1!1) i)
getBuiltinFactorial :: Quote (Term TyName Name ())
getBuiltinFactorial = rename =<< do
    product'    <- getBuiltinProduct
    enumFromTo' <- getBuiltinEnumFromTo
    s <- freshTyName () "s"
    i <- freshName () "i"
    let int = TyApp () (TyBuiltin () TyInteger) $ TyVar () s
        ss  = Apply () (TyInst () (builtinNameAsTerm SizeOfInteger) (TyVar () s)) (Var () i)
    return
        . TyAbs () s (Size ())
        . LamAbs () i int
        . mkIterApp () (TyInst () product' $ TyVar () s)
        $ [ ss
          , mkIterApp () (TyInst () enumFromTo' $ TyVar () s)
                [ makeDynBuiltinInt (TyVar () s) ss 1
                , Var () i
                ]
          ]

-- | The naive exponential fibonacci function as a PLC term.
--
-- > /\ (s :: size) -> fix {integer s} {integer s} \(rec : integer s -> integer s) (i : integer s) ->
-- >     let ss = sizeOfInteger {s} i in
-- >         ifThenElse {integer s}
-- >             (lessThanEqInteger {s} i (resizeInteger {1} {s} ss 1!1))
-- >             (\(u : unit) -> i)
-- >             (\(u : unit) -> addInteger {s}
-- >                 (rec (subtractInteger {s} i (resizeInteger {1} {s} ss 1!1)))
-- >                 (rec (subtractInteger {s} i (resizeInteger {1} {s} ss 1!2))))
getBuiltinNaiveFib :: Quote (Term TyName Name ())
getBuiltinNaiveFib = rename =<< do
    unit       <- getBuiltinUnit
    ifThenElse <- getBuiltinIf
    fix        <- getBuiltinFix
    s   <- freshTyName () "s"
    rec <- freshName () "rec"
    i   <- freshName () "i"
    u   <- freshName () "u"
    let intS              = TyApp () (TyBuiltin () TyInteger) (TyVar () s)
        builtinNameS name = TyInst () (builtinNameAsTerm name) $ TyVar () s
        makeIntS          = makeDynBuiltinIntSizedAs (TyVar () s) (Var () i)
    return
        . TyAbs () s (Size ())
        . Apply () (mkIterInst () fix [intS, intS])
        . LamAbs () rec (TyFun () intS intS)
        . LamAbs () i intS
        $ mkIterApp () (TyInst () ifThenElse intS)
            [ mkIterApp () (builtinNameS LessThanEqInteger)
                [Var () i, makeIntS 1]
            , LamAbs () u unit $ Var () i
            , LamAbs () u unit $ mkIterApp () (builtinNameS AddInteger)
                [ Apply () (Var () rec) $ mkIterApp () (builtinNameS SubtractInteger)
                    [Var () i, makeIntS 1]
                , Apply () (Var () rec) $ mkIterApp () (builtinNameS SubtractInteger)
                    [Var () i, makeIntS 2]
                ]
            ]

-- | Apply some factorial function to its 'Size' and 'Integer' arguments.
-- This function exist, because we have another implementation via dynamic built-ins
-- and want to compare it to the direct implementation from the above.
applyFactorial :: Term TyName Name () -> Size -> Integer -> Term TyName Name ()
applyFactorial factorial sizev iv = Apply () (TyInst () factorial size) i where
    i    = Constant () $ BuiltinInt () sizev iv
    size = TyInt () sizev

-- | Generate a term that computes the factorial of an @integer@ and return it
-- along with the factorial of the corresponding 'Integer' computed on the Haskell side.
genFactorial :: TermGen size Integer
genFactorial = do
    let m = 10
        sizev = sizeOfInteger $ product [1..m]
        typedIntS = TypedBuiltinSized (SizeValue sizev) TypedBuiltinSizedInt
    iv <- Gen.integral $ Range.linear 1 m
    term <- lift $ rename =<< do
        factorial <- getBuiltinFactorial
        return $ applyFactorial factorial sizev iv
    return . TermOf term . TypedBuiltinValue typedIntS $ product [1..iv]

-- | Generate a term that computes the ith Fibonacci number and return it
-- along with the corresponding 'Integer' computed on the Haskell side.
genNaiveFib :: TermGen size Integer
genNaiveFib = do
    let fibs = scanl (+) 0 $ 1 : fibs
        m = 16
        sizev = sizeOfInteger $ fibs !! 48
        size  = TyInt () sizev
        typedIntS = TypedBuiltinSized (SizeValue sizev) TypedBuiltinSizedInt
    iv <- Gen.integral $ Range.linear 0 m
    term <- lift $ rename =<< do
        fib <- getBuiltinNaiveFib
        return $ Apply () (TyInst () fib size) . Constant () $ BuiltinInt () sizev iv
    return . TermOf term . TypedBuiltinValue typedIntS $ fibs `genericIndex` iv

-- | Generate an 'Integer', turn it into a Scott-encoded PLC @Nat@ (see 'getBuiltinNat'),
-- turn that @Nat@ into the corresponding PLC @integer@ using a fold (see 'getBuiltinFoldNat')
-- defined in terms of generic fix (see 'getBuiltinFix') and return the result
-- along with the original 'Integer'
genNatRoundtrip :: GenT Quote (TermOf (TypedBuiltinValue size Integer))
genNatRoundtrip = do
    let sizev = 1
        size  = TyInt () sizev
        ssize = Constant () $ BuiltinSize () sizev
<<<<<<< HEAD
        typedIntSized = TypedBuiltinSized (SizeValue sizev) TypedBuiltinSizedInt
    TermOf _ iv <- Gen.filter ((>= 0) . _termOfValue) $ genTypedBuiltinDef typedIntSized
    term <- lift $ rename =<< do
=======
        typedIntS = TypedBuiltinSized (SizeValue sizev) TypedBuiltinSizedInt
    TermOf _ iv <- Gen.filter ((>= 0) . _termOfValue) $ genTypedBuiltinDef typedIntS
    term <- lift $ do
>>>>>>> 84ac2dcc
        n <- getBuiltinIntegerToNat iv
        natToInteger <- getBuiltinNatToInteger
        return $ mkIterApp () (TyInst () natToInteger size) [ssize, n]
    return . TermOf term $ TypedBuiltinValue typedIntS iv

-- | Generate a list of 'Integer's, turn it into a Scott-encoded PLC @List@ (see 'getBuiltinList'),
-- sum elements of the list (see 'getBuiltinSum') and return it along with the sum of the original list.
genListSum :: TermGen size Integer
genListSum = do
    size <- genSizeIn 1 8
    let typedIntS = TypedBuiltinSized (SizeValue size) TypedBuiltinSizedInt
    intS <- lift $ typedBuiltinToType typedIntS
    ps <- Gen.list (Range.linear 0 10) $ genTypedBuiltinSmall typedIntS
    term <- lift $ rename =<< do
        builtinSum <- getBuiltinSum
        list <- getListToBuiltinList intS $ map _termOfTerm ps
        return
            $ mkIterApp () (TyInst () builtinSum $ TyInt () size)
            [ Constant () $ BuiltinSize () size
            , list
            ]
    let haskSum = sum $ map _termOfValue ps
    return . TermOf term $ TypedBuiltinValue typedIntS haskSum

-- | Generate a @boolean@ and two @integer@s and check whether @if b then i1 else i2@
-- means the same thing in Haskell and PLC. Terms are generated using 'genTermLoose'.
genIfIntegers :: TermGen size Integer
genIfIntegers = do
    size <- genSizeDef
    let typedIntS = TypedBuiltinSized (SizeValue size) TypedBuiltinSizedInt
    intS <- lift $ typedBuiltinToType typedIntS
    TermOf b bv <- genTermLoose TypedBuiltinBool
    TermOf i iv <- genTermLoose typedIntS
    TermOf j jv <- genTermLoose typedIntS
    builtinConst <- lift getBuiltinConst
    builtinUnit  <- lift getBuiltinUnit
    builtinIf    <- lift getBuiltinIf
    let builtinConstSpec =
            Apply () $ mkIterInst () builtinConst [intS, builtinUnit]
        value = if bv then iv else jv
    term <- rename $ mkIterApp ()
                (TyInst () builtinIf intS)
                [b, builtinConstSpec i, builtinConstSpec j]
    return . TermOf term $ TypedBuiltinValue typedIntS value

-- | Apply a function to all interesting generators and collect the results.
fromInterestingTermGens :: (forall a. String -> TermGen size a -> c) -> [c]
fromInterestingTermGens f =
    [ f "overapplication" genOverapplication
    , f "factorial"       genFactorial
    , f "fibonacci"       genNaiveFib
    , f "NatRoundTrip"    genNatRoundtrip
    , f "ListSum"         genListSum
    , f "IfIntegers"      genIfIntegers
    ]<|MERGE_RESOLUTION|>--- conflicted
+++ resolved
@@ -173,15 +173,9 @@
     let sizev = 1
         size  = TyInt () sizev
         ssize = Constant () $ BuiltinSize () sizev
-<<<<<<< HEAD
-        typedIntSized = TypedBuiltinSized (SizeValue sizev) TypedBuiltinSizedInt
-    TermOf _ iv <- Gen.filter ((>= 0) . _termOfValue) $ genTypedBuiltinDef typedIntSized
-    term <- lift $ rename =<< do
-=======
         typedIntS = TypedBuiltinSized (SizeValue sizev) TypedBuiltinSizedInt
     TermOf _ iv <- Gen.filter ((>= 0) . _termOfValue) $ genTypedBuiltinDef typedIntS
-    term <- lift $ do
->>>>>>> 84ac2dcc
+    term <- lift $ rename =<< do
         n <- getBuiltinIntegerToNat iv
         natToInteger <- getBuiltinNatToInteger
         return $ mkIterApp () (TyInst () natToInteger size) [ssize, n]
