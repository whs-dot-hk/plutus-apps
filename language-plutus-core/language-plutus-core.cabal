--- conflicted
+++ resolved
@@ -61,15 +61,6 @@
         Language.PlutusCore.TH
         Language.PlutusCore.Quote
     default-language: Haskell2010
-<<<<<<< HEAD
-    default-extensions: DeriveGeneric DeriveLift
-    other-extensions: StandaloneDeriving GeneralizedNewtypeDeriving
-                      DeriveAnyClass TypeFamilies DeriveFunctor DeriveFoldable
-                      DeriveTraversable FlexibleContexts OverloadedStrings
-                      DerivingStrategies MonadComprehensions FlexibleInstances
-                      ConstrainedClassMethods TupleSections GADTs RankNTypes 
-                      TemplateHaskell QuasiQuotes
-=======
     default-extensions:
         -- should be in base
         ExplicitForAll ScopedTypeVariables
@@ -83,7 +74,6 @@
         TypeFamilies OverloadedStrings MonadComprehensions
         ConstrainedClassMethods TupleSections GADTs RankNTypes
         TemplateHaskell QuasiQuotes
->>>>>>> 5c9309a7
     ghc-options: -Wall -Wnoncanonical-monad-instances
                  -Wincomplete-uni-patterns -Wincomplete-record-updates
                  -Wredundant-constraints -Widentities
@@ -100,10 +90,10 @@
         prettyprinter >=1.1.0.1,
         microlens -any,
         composition-prelude -any,
-<<<<<<< HEAD
         cborg -any,
         th-lift-instances,
-        template-haskell
+        template-haskell,
+        mmorph -any
 
     if (flag(development) && impl(ghc <8.4))
         ghc-options: -Werror
@@ -122,11 +112,6 @@
         language-plutus-core -any,
         bytestring -any,
         text -any
-=======
-        template-haskell -any,
-        th-lift-instances -any,
-        mmorph -any
->>>>>>> 5c9309a7
 
     if (flag(development) && impl(ghc <8.4))
         ghc-options: -Werror
