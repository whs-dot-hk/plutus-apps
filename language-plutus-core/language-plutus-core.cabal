cabal-version: 2.0
name: language-plutus-core
version: 0.1.0.0
license: BSD3
license-file: LICENSE
copyright: Copyright: (c) 2018 Input Output
maintainer: vanessa.mchale@iohk.io
author: Vanessa McHale
tested-with: ghc ==8.2.2 ghc ==8.4.3 ghc ==8.6.1
synopsis: Language library for Plutus Core
description:
    Pretty-printer, parser, and typechecker for Plutus Core.
category: Language, Plutus
build-type: Simple
extra-doc-files: README.md

source-repository head
    type: git
    location: https://github.com/input-output-hk/plutus

flag eventlog
    description:
        Pass `-eventlog` flag to GHC
    default: False
    manual: True

flag development
    description:
        Enable `-Werror`
    default: False
    manual: True

library
    exposed-modules:
        Language.PlutusCore
        Language.PlutusCore.Quote
        Language.PlutusCore.MkPlc
        Language.PlutusCore.TH
        Language.PlutusCore.Evaluation.CkMachine
        Language.PlutusCore.Evaluation.MachineException
        Language.PlutusCore.Evaluation.Result
        Language.PlutusCore.CBOR
        Language.PlutusCore.Constant
        Language.PlutusCore.Constant.Dynamic
        Language.PlutusCore.Pretty
        Language.PlutusCore.View
        Language.PlutusCore.Subst
        Language.PlutusCore.Name
        Language.PlutusCore.Check.Uniques
        Language.PlutusCore.StdLib.Data.Bool
        Language.PlutusCore.StdLib.Data.ChurchNat
        Language.PlutusCore.StdLib.Data.Function
        Language.PlutusCore.StdLib.Data.Integer
        Language.PlutusCore.StdLib.Data.List
        Language.PlutusCore.StdLib.Data.Nat
        Language.PlutusCore.StdLib.Data.Unit
        Language.PlutusCore.StdLib.Everything
        Language.PlutusCore.StdLib.Meta
        Language.PlutusCore.StdLib.Meta.Data.Tuple
        Language.PlutusCore.StdLib.Type
        Language.PlutusCore.Generators
        Language.PlutusCore.Generators.Interesting
        Language.PlutusCore.Generators.Test
        PlutusPrelude
        Common
        Data.ByteString.Lazy.Hash
        PlcTestUtils
<<<<<<< HEAD
    build-tools: alex -any, happy >=1.17.1
    hs-source-dirs: src prelude stdlib examples generators common
=======
    build-tool-depends: alex:alex, happy:happy >= 1.17.1
    hs-source-dirs: src prelude stdlib generators common
>>>>>>> 99a06bf8
    other-modules:
        Language.PlutusCore.Type
        Language.PlutusCore.Lexer
        Language.PlutusCore.Lexer.Type
        Language.PlutusCore.Parser
        Language.PlutusCore.Constant.Apply
        Language.PlutusCore.Constant.Dynamic.BuiltinName
        Language.PlutusCore.Constant.Dynamic.Call
        Language.PlutusCore.Constant.Dynamic.Emit
        Language.PlutusCore.Constant.Dynamic.Instances
        Language.PlutusCore.Constant.Dynamic.OnChain
        Language.PlutusCore.Constant.Dynamic.Pretty
        Language.PlutusCore.Constant.Function
        Language.PlutusCore.Constant.Make
        Language.PlutusCore.Constant.Name
        Language.PlutusCore.Constant.Typed
        Language.PlutusCore.Check.Normal
        Language.PlutusCore.Pretty.Classic
        Language.PlutusCore.Pretty.Plc
        Language.PlutusCore.Pretty.Readable
        Language.PlutusCore.Renamer
        Language.PlutusCore.Error
        Language.PlutusCore.TypeSynthesis
        Language.PlutusCore.Normalize
<<<<<<< HEAD
        Language.PlutusCore.CBOR
        Language.PlutusCore.Examples.Data.InterList
        Language.PlutusCore.Examples.Data.TreeForest
=======
        Language.PlutusCore.Analysis.Definitions
>>>>>>> 99a06bf8
        Language.PlutusCore.Generators.Internal.Denotation
        Language.PlutusCore.Generators.Internal.Entity
        Language.PlutusCore.Generators.Internal.TypeEvalCheck
        Language.PlutusCore.Generators.Internal.TypedBuiltinGen
        Language.PlutusCore.Generators.Internal.Utils
        Data.Functor.Foldable.Monadic
        Data.Text.Prettyprint.Doc.Custom
    default-language: Haskell2010
    default-extensions: ScopedTypeVariables FlexibleContexts
                        DeriveGeneric StandaloneDeriving DeriveLift
                        GeneralizedNewtypeDeriving DeriveFunctor DeriveFoldable
                        DeriveTraversable
    other-extensions: DeriveAnyClass FlexibleInstances
                      MultiParamTypeClasses TypeFamilies OverloadedStrings
                      MonadComprehensions ConstrainedClassMethods TupleSections GADTs
                      RankNTypes TemplateHaskell QuasiQuotes TypeApplications
                      ExistentialQuantification
    ghc-options: -Wall -Wnoncanonical-monad-instances
                 -Wincomplete-uni-patterns -Wincomplete-record-updates
                 -Wredundant-constraints -Widentities
                 -Wnoncanonical-monoid-instances
    build-depends:
        base >=4.9 && <5,
        bytestring -any,
        cryptonite -any,
        containers -any,
        array -any,
        mtl -any,
        transformers -any,
        deepseq -any,
        recursion-schemes -any,
        text -any,
        prettyprinter >=1.1.0.1,
        lens -any,
        composition-prelude >=1.1.0.1,
        template-haskell -any,
        th-lift-instances -any,
        memory -any,
        mmorph -any,
        cborg -any,
        serialise -any,
        safe-exceptions -any,
        dependent-sum -any,
        dependent-map -any,
        hedgehog -any,
        filepath -any,
        tasty -any,
        tasty-golden -any

    if (flag(development) && impl(ghc <8.4))
        ghc-options: -Werror

    if impl(ghc >=8.4)
        ghc-options: -Wmissing-export-lists

executable language-plutus-core-generate-evaluation-test
    main-is: Main.hs
    hs-source-dirs: generate-evaluation-test
    default-language: Haskell2010
    ghc-options: -threaded -rtsopts -with-rtsopts=-N -Wall
                 -Wincomplete-uni-patterns -Wincomplete-record-updates
                 -Wredundant-constraints -Widentities
    build-depends:
        base -any,
        language-plutus-core -any,
        text -any

    if (flag(development) && impl(ghc <8.4))
        ghc-options: -Werror

    if impl(ghc >=8.4)
        ghc-options: -Wmissing-export-lists

test-suite language-plutus-core-test
    type: exitcode-stdio-1.0
    main-is: Spec.hs
    hs-source-dirs: test
    other-modules:
        Evaluation.CkMachine
        Evaluation.Constant.All
        Evaluation.Constant.Apply
        Evaluation.Constant.Success
        Evaluation.Constant.SuccessFailure
        Evaluation.Constant.Failure
        Evaluation.Constant.Resize
        Generators
        Pretty.Readable
        Check.Spec
        TypeSynthesis.Spec
        Quotation.Spec
    default-language: Haskell2010
    default-extensions: FlexibleContexts
    other-extensions: OverloadedStrings
    ghc-options: -threaded -rtsopts -with-rtsopts=-N -Wall
                 -Wincomplete-uni-patterns -Wincomplete-record-updates
                 -Wredundant-constraints -Widentities
    build-depends:
        base -any,
        language-plutus-core -any,
        tasty -any,
        hedgehog -any,
        tasty-hunit -any,
        tasty-hedgehog -any,
        transformers -any,
        bytestring -any,
        serialise -any,
        filepath -any,
        tasty-golden -any,
        text -any,
        prettyprinter -any,
        containers -any,
        mtl -any,
        mmorph -any

    if flag(eventlog)
        ghc-options: -eventlog

    if (flag(development) && impl(ghc <8.4))
        ghc-options: -Werror

    if impl(ghc >=8.4)
        ghc-options: -Wmissing-export-lists

benchmark language-plutus-core-bench
    type: exitcode-stdio-1.0
    main-is: Bench.hs
    hs-source-dirs: bench
    default-language: Haskell2010
    ghc-options: -Wall -Wincomplete-uni-patterns
                 -Wincomplete-record-updates -Wredundant-constraints -Widentities
                 -rtsopts
    build-depends:
        base -any,
        language-plutus-core -any,
        criterion -any,
        bytestring -any,
        serialise -any,
        text -any

    if flag(eventlog)
        ghc-options: -eventlog

    if flag(development)
        ghc-options: -Werror

    if impl(ghc >=8.4)
        ghc-options: -Wmissing-export-lists<|MERGE_RESOLUTION|>--- conflicted
+++ resolved
@@ -65,13 +65,8 @@
         Common
         Data.ByteString.Lazy.Hash
         PlcTestUtils
-<<<<<<< HEAD
-    build-tools: alex -any, happy >=1.17.1
+    build-tool-depends: alex:alex, happy:happy >= 1.17.1
     hs-source-dirs: src prelude stdlib examples generators common
-=======
-    build-tool-depends: alex:alex, happy:happy >= 1.17.1
-    hs-source-dirs: src prelude stdlib generators common
->>>>>>> 99a06bf8
     other-modules:
         Language.PlutusCore.Type
         Language.PlutusCore.Lexer
@@ -96,13 +91,9 @@
         Language.PlutusCore.Error
         Language.PlutusCore.TypeSynthesis
         Language.PlutusCore.Normalize
-<<<<<<< HEAD
-        Language.PlutusCore.CBOR
+        Language.PlutusCore.Analysis.Definitions
         Language.PlutusCore.Examples.Data.InterList
         Language.PlutusCore.Examples.Data.TreeForest
-=======
-        Language.PlutusCore.Analysis.Definitions
->>>>>>> 99a06bf8
         Language.PlutusCore.Generators.Internal.Denotation
         Language.PlutusCore.Generators.Internal.Entity
         Language.PlutusCore.Generators.Internal.TypeEvalCheck
