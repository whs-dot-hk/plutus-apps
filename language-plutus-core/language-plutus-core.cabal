--- conflicted
+++ resolved
@@ -176,24 +176,6 @@
 
         Data.Aeson.THReader
         Data.Functor.Foldable.Monadic
-<<<<<<< HEAD
-    default-language: Haskell2010
-    default-extensions: ScopedTypeVariables FlexibleContexts
-                        DeriveGeneric StandaloneDeriving DeriveLift
-                        GeneralizedNewtypeDeriving DeriveFunctor DeriveFoldable
-                        DeriveTraversable DerivingStrategies DerivingVia
-    other-extensions: DeriveAnyClass FlexibleInstances
-                      MultiParamTypeClasses TypeFamilies OverloadedStrings
-                      MonadComprehensions ConstrainedClassMethods TupleSections GADTs
-                      RankNTypes TemplateHaskell QuasiQuotes
-                      ExistentialQuantification
-    ghc-options: -Wall -Wnoncanonical-monad-instances
-                 -Wincomplete-uni-patterns -Wincomplete-record-updates
-                 -Wredundant-constraints -Widentities
-                 -Wnoncanonical-monoid-instances
-=======
-        Data.Text.Prettyprint.Doc.Custom
->>>>>>> deb0e74b
     build-depends:
         array -any,
         aeson -any,
