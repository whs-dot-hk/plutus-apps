-- | A "classic" (i.e. as seen in the specification) way to pretty-print PLC entities.

{-# LANGUAGE ConstraintKinds       #-}
{-# LANGUAGE MultiParamTypeClasses #-}
{-# LANGUAGE OverloadedStrings     #-}
{-# LANGUAGE TypeFamilies          #-}
{-# LANGUAGE UndecidableInstances  #-}

module Language.PlutusCore.Pretty.Classic
    ( PrettyConfigClassic (..)
    , PrettyClassicBy
    ) where

import           Language.PlutusCore.Lexer.Type
import           Language.PlutusCore.Name       (HasPrettyConfigName (..), PrettyConfigName)
import           Language.PlutusCore.Type
import           PlutusPrelude

import           Data.Functor.Foldable

-- | Configuration for the classic pretty-printing.
newtype PrettyConfigClassic configName = PrettyConfigClassic
    { _pccConfigName :: configName
    }

-- | The "classically pretty-printable" constraint.
type PrettyClassicBy configName = PrettyBy (PrettyConfigClassic configName)

instance configName ~ PrettyConfigName => HasPrettyConfigName (PrettyConfigClassic configName) where
    toPrettyConfigName = _pccConfigName

instance PrettyBy (PrettyConfigClassic configName) (Kind a) where
    prettyBy _ = cata a where
        a TypeF{}             = "(type)"
        a SizeF{}             = "(size)"
        a (KindArrowF _ k k') = parens ("fun" <+> k <+> k')

instance PrettyBy (PrettyConfigClassic configName) (Constant a) where
    prettyBy _ (BuiltinInt _ s i) = pretty s <+> "!" <+> pretty i
    prettyBy _ (BuiltinSize _ s)  = pretty s
    prettyBy _ (BuiltinBS _ s b)  = pretty s <+> "!" <+> prettyBytes b

instance PrettyBy (PrettyConfigClassic configName) (Builtin a) where
    prettyBy _ (BuiltinName    _ n) = pretty n
    prettyBy _ (DynBuiltinName _ n) = pretty n

instance PrettyClassicBy configName (tyname a) =>
        PrettyBy (PrettyConfigClassic configName) (Type tyname a) where
    prettyBy config = cata a where
        a (TyAppF _ t t')     = brackets (t <+> t')
        a (TyVarF _ n)        = prettyName n
        a (TyFunF _ t t')     = parens ("fun" <+> t <+> t')
        a (TyIFixF _ pat arg) = parens ("fix" <+> pat <+> arg)
        a (TyForallF _ n k t) = parens ("all" <+> prettyName n <+> prettyBy config k <+> t)
        a (TyBuiltinF _ n)    = parens ("con" <+> pretty n)
        a (TyIntF _ n)        = parens ("con" <+> pretty n)
        a (TyLamF _ n k t)    = parens ("lam" <+> prettyName n <+> prettyBy config k <+> t)

        prettyName = prettyBy config

instance (PrettyClassicBy configName (tyname a), PrettyClassicBy configName (name a)) =>
        PrettyBy (PrettyConfigClassic configName) (Term tyname name a) where
    prettyBy config = cata a where
<<<<<<< HEAD
        a (ConstantF _ b)      = parens' ("con" </> prettyBy config b)
        a (ApplyF _ t t')      = brackets' (vsep' [t, t'])
        a (VarF _ n)           = prettyName n
        a (TyAbsF _ n k t)     = parens' ("abs" </> vsep' [prettyName n, prettyBy config k, t])
        a (TyInstF _ t ty)     = braces' (vsep' [t, prettyBy config ty])
=======
        a (ConstantF _ b)    = parens' ("con" </> prettyBy config b)
        a (BuiltinF _ bi)    = parens' ("builtin" </> prettyBy config bi)
        a (ApplyF _ t t')    = brackets' (vsep' [t, t'])
        a (VarF _ n)         = prettyName n
        a (TyAbsF _ n k t)   = parens' ("abs" </> vsep' [prettyName n, prettyBy config k, t])
        a (TyInstF _ t ty)   = braces' (vsep' [t, prettyBy config ty])
>>>>>>> 40e02fe7
        -- FIXME: only do the </> thing when there's a line break in the `vsep'` part?
        a (LamAbsF _ n ty t)   = parens' ("lam" </> vsep' [prettyName n, prettyBy config ty, t])
        a (UnwrapF _ t)        = parens' ("unwrap" </> t)
        a (IWrapF _ pat arg t) = parens' ("iwrap" </> vsep' [prettyBy config pat, prettyBy config arg, t])
        a (ErrorF _ ty)        = parens' ("error" </> prettyBy config ty)

        prettyName :: PrettyClassicBy configName n => n -> Doc ann
        prettyName = prettyBy config

instance PrettyClassicBy configName (Term tyname name a) =>
        PrettyBy (PrettyConfigClassic configName) (Program tyname name a) where
    prettyBy config (Program _ version term) =
        parens' $ "program" <+> pretty version <//> prettyBy config term<|MERGE_RESOLUTION|>--- conflicted
+++ resolved
@@ -61,20 +61,12 @@
 instance (PrettyClassicBy configName (tyname a), PrettyClassicBy configName (name a)) =>
         PrettyBy (PrettyConfigClassic configName) (Term tyname name a) where
     prettyBy config = cata a where
-<<<<<<< HEAD
         a (ConstantF _ b)      = parens' ("con" </> prettyBy config b)
+        a (BuiltinF _ bi)      = parens' ("builtin" </> prettyBy config bi)
         a (ApplyF _ t t')      = brackets' (vsep' [t, t'])
         a (VarF _ n)           = prettyName n
         a (TyAbsF _ n k t)     = parens' ("abs" </> vsep' [prettyName n, prettyBy config k, t])
         a (TyInstF _ t ty)     = braces' (vsep' [t, prettyBy config ty])
-=======
-        a (ConstantF _ b)    = parens' ("con" </> prettyBy config b)
-        a (BuiltinF _ bi)    = parens' ("builtin" </> prettyBy config bi)
-        a (ApplyF _ t t')    = brackets' (vsep' [t, t'])
-        a (VarF _ n)         = prettyName n
-        a (TyAbsF _ n k t)   = parens' ("abs" </> vsep' [prettyName n, prettyBy config k, t])
-        a (TyInstF _ t ty)   = braces' (vsep' [t, prettyBy config ty])
->>>>>>> 40e02fe7
         -- FIXME: only do the </> thing when there's a line break in the `vsep'` part?
         a (LamAbsF _ n ty t)   = parens' ("lam" </> vsep' [prettyName n, prettyBy config ty, t])
         a (UnwrapF _ t)        = parens' ("unwrap" </> t)
