<<<<<<< HEAD
{-# LANGUAGE FlexibleInstances #-}
{-# LANGUAGE OverloadedStrings #-}
=======
{-# LANGUAGE FlexibleContexts           #-}
{-# LANGUAGE OverloadedStrings #-}
{-# LANGUAGE FlexibleInstances #-}
{-# LANGUAGE DeriveAnyClass #-}
>>>>>>> 3e0bd691

module Language.PlutusCore.Renamer ( rename
                                   , annotate
                                   , annotateST
                                   , annotateTermST
                                   , NameWithType (..)
                                   , RenamedType
                                   , RenamedTerm
                                   , TyNameWithKind (..)
                                   , RenameError (..)
                                   , TypeState (..)
                                   ) where

import           Control.Monad.Except
import           Control.Monad.State.Lazy
import qualified Data.IntMap                   as IM
import           Language.PlutusCore.Lexer
import           Language.PlutusCore.Name
import           Language.PlutusCore.PrettyCfg
import           Language.PlutusCore.Type
import           Lens.Micro
import           PlutusPrelude

data TypeState a = TypeState { _terms :: IM.IntMap (RenamedType a), _types :: IM.IntMap (Kind a) }

terms :: Lens' (TypeState a) (IM.IntMap (RenamedType a))
terms f s = fmap (\x -> s { _terms = x }) (f (_terms s))

types :: Lens' (TypeState a) (IM.IntMap (Kind a))
types f s = fmap (\x -> s { _types = x }) (f (_types s))

instance Semigroup (TypeState a) where
    (<>) (TypeState x x') (TypeState y y') = TypeState (x <> y) (x' <> y')

instance Monoid (TypeState a) where
    mempty = TypeState mempty mempty
    mappend = (<>)

type TypeM a = StateT (TypeState a) (Either (RenameError a))

type RenamedTerm a = Term TyNameWithKind NameWithType a
newtype NameWithType a = NameWithType (Name (a, RenamedType a))
    deriving (Functor, Generic)
    deriving newtype NFData
type RenamedType a = Type TyNameWithKind a
newtype TyNameWithKind a = TyNameWithKind { unTyNameWithKind :: TyName (a, Kind a) }
    deriving (Eq, Functor, Generic)
    deriving newtype NFData

instance PrettyCfg (TyNameWithKind a) where
    prettyCfg cfg@(Configuration _ True) (TyNameWithKind (TyName tn@(Name (_, k) _ _))) = parens (prettyCfg cfg tn <+> ":" <+> pretty k)
    prettyCfg cfg@(Configuration _ False) (TyNameWithKind tn) = prettyCfg cfg tn

instance PrettyCfg (NameWithType a) where
    prettyCfg cfg@(Configuration _ True) (NameWithType n@(Name (_, ty) _ _)) = parens (prettyCfg cfg n <+> ":" <+> prettyCfg cfg ty)
    prettyCfg cfg@(Configuration _ False) (NameWithType n) = prettyCfg cfg n

-- | A 'RenameError' is thrown when a free variable is encountered during
-- rewriting.
data RenameError a = UnboundVar (Name a)
                   | UnboundTyVar (TyName a)
                   deriving (Generic, NFData)

instance (PrettyCfg a) => PrettyCfg (RenameError a) where
    prettyCfg cfg (UnboundVar n@(Name loc _ _)) = "Error at" <+> prettyCfg cfg loc <> ". Variable" <+> prettyCfg cfg n <+> "is not in scope."
    prettyCfg cfg (UnboundTyVar n@(TyName (Name loc _ _))) = "Error at" <+> prettyCfg cfg loc <> ". Type variable" <+> prettyCfg cfg n <+> "is not in scope."

-- | Annotate a program with type/kind information at all bound variables,
-- failing if we encounter a free variable.
annotate :: Program TyName Name a -> Either (RenameError a) (Program TyNameWithKind NameWithType a)
annotate = fmap snd . annotateST

-- | Annotate a program with type/kind information at all bound variables,
-- additionally returning a 'TypeState'
annotateST :: Program TyName Name a -> Either (RenameError a) (TypeState a, Program TyNameWithKind NameWithType a)
annotateST (Program x v p) = (fmap . fmap) (Program x v) $ annotateTermST p

-- | Annotate a term with type/kind information at all bound variables,
-- additionally returning a 'TypeState'
annotateTermST :: Term TyName Name a -> Either (RenameError a) (TypeState a, Term TyNameWithKind NameWithType a)
annotateTermST t = do
    (t', st) <- runStateT (annotateTerm t) mempty
    pure (st, t')

insertType :: Int -> Type TyNameWithKind a -> TypeM a ()
insertType = modify .* over terms .* IM.insert

insertKind :: Int -> Kind a -> TypeM a ()
insertKind = modify .* over types .* IM.insert

annotateTerm :: Term TyName Name a -> TypeM a (RenamedTerm a)
annotateTerm (Var x (Name x' b (Unique u))) = do
    st <- gets _terms
    case IM.lookup u st of
        Just ty -> pure $ Var x (NameWithType (Name (x', ty) b (Unique u)))
        Nothing -> throwError $ UnboundVar (Name x' b (Unique u))
annotateTerm (LamAbs x (Name x' s u@(Unique i)) ty t) = do
    aty <- annotateType ty
    let nwt = NameWithType (Name (x', aty) s u)
    insertType i aty
    LamAbs x nwt aty <$> annotateTerm t
annotateTerm (TyAbs x (TyName (Name x' b u@(Unique i))) k t) = do
    insertKind i k
    let nwty = TyNameWithKind (TyName (Name (x', k) b u))
    TyAbs x nwty k <$> annotateTerm t
annotateTerm (Unwrap x t) =
    Unwrap x <$> annotateTerm t
annotateTerm (Error x ty) =
    Error x <$> annotateType ty
annotateTerm (Apply x t t') =
    Apply x <$> annotateTerm t <*> annotateTerm t'
annotateTerm (Constant x c) =
    pure (Constant x c)
annotateTerm (TyInst x t ty) =
    TyInst x <$> annotateTerm t <*> annotateType ty
annotateTerm (Wrap x (TyName (Name x' b u@(Unique i))) ty t) = do
    aty <- annotateType ty
    let k = Type x'
    insertKind i k
    let nwty = TyNameWithKind (TyName (Name (x', k) b u))
    Wrap x nwty aty <$> annotateTerm t

annotateType :: Type TyName a -> TypeM a (RenamedType a)
annotateType (TyVar x (TyName (Name x' b (Unique u)))) = do
    st <- gets _types
    case IM.lookup u st of
        Just ty -> pure $ TyVar x (TyNameWithKind (TyName (Name (x', ty) b (Unique u))))
        Nothing -> throwError $ UnboundVar (Name x' b (Unique u))
annotateType (TyLam x (TyName (Name x' s u@(Unique i))) k ty) = do
    insertKind i k
    let nwty = TyNameWithKind (TyName (Name (x', k) s u))
    TyLam x nwty k <$> annotateType ty
annotateType (TyForall x (TyName (Name x' s u@(Unique i))) k ty) = do
    insertKind i k
    let nwty = TyNameWithKind (TyName (Name (x', k) s u))
    TyForall x nwty k <$> annotateType ty
annotateType (TyFix x (TyName (Name x' s u@(Unique i))) ty) = do
    let k = Type x'
    insertKind i k
    let nwty = TyNameWithKind (TyName (Name (x', k) s u))
    TyFix x nwty <$> annotateType ty
annotateType (TyFun x ty ty') =
    TyFun x <$> annotateType ty <*> annotateType ty'
annotateType (TyApp x ty ty') =
    TyApp x <$> annotateType ty <*> annotateType ty'
annotateType (TyBuiltin x tyb) = pure (TyBuiltin x tyb)
annotateType (TyInt x n) = pure (TyInt x n)

-- This renames terms so that they have a unique identifier. This is useful
-- because of scoping.
rename :: IdentifierState -> Program TyName Name a -> Program TyName Name a
rename (st, _, nextU) (Program x v p) = Program x v (evalState (renameTerm (Identifiers st') p) m)
    where st' = IM.fromList (zip keys keys)
          keys = IM.keys st
          -- the next unique is one more than the maximum
          m = unUnique nextU-1

newtype Identifiers = Identifiers { _identifiers :: IM.IntMap Int }

type MaxM = State Int

identifiers :: Lens' Identifiers (IM.IntMap Int)
identifiers f s = fmap (\x -> s { _identifiers = x }) (f (_identifiers s))

modifyIdentifiers :: Int -> Int -> Identifiers -> Identifiers
modifyIdentifiers u m = over identifiers (IM.insert u (m+1))

lookupId :: Int -> Identifiers -> Maybe Int
lookupId u st = IM.lookup u (_identifiers st)

-- this convoluted affair lets us track the maximum in a global state monad,
-- while keeping the table for renaming local (so that we don't rename things in
-- function applications)
renameTerm :: Identifiers -> Term TyName Name a -> MaxM (Term TyName Name a)
renameTerm st t@(LamAbs x (Name x' s (Unique u)) ty t') = do
    m <- get
    let st' = modifyIdentifiers u m st
        pastDef = lookupId u st
    case pastDef of
        Just _ ->
            modify (+1) >>
            LamAbs x (Name x' s (Unique (m+1))) <$> renameType st' ty <*> renameTerm st' t'
        _      -> renameTerm st' t
renameTerm st t@(Wrap x (TyName (Name x' s (Unique u))) ty t') = do
    m <- get
    let st' = modifyIdentifiers u m st
        pastDef = lookupId u st
    case pastDef of
        Just _ ->
            modify (+1) >>
            Wrap x (TyName (Name x' s (Unique (m+1)))) <$> renameType st' ty <*> renameTerm st' t'
        _ -> renameTerm st' t
renameTerm st t@(TyAbs x (TyName (Name x' s (Unique u))) k t') = do
    m <- get
    let st' = modifyIdentifiers u m st
        pastDef = lookupId u st
    case pastDef of
        Just _ ->
            modify (+1) >>
            TyAbs x (TyName (Name x' s (Unique (m+1)))) k <$> renameTerm st' t'
        _ -> renameTerm st' t
renameTerm st t@(Var x (Name x' s (Unique u))) =
    case pastDef of
        Just j -> pure $ Var x (Name x' s (Unique j))
        _      -> pure t
    where pastDef = lookupId u st
renameTerm st (Apply x t t') = Apply x <$> renameTerm st t <*> renameTerm st t'
renameTerm st (Unwrap x t) = Unwrap x <$> renameTerm st t
renameTerm _ x@Constant{} = pure x
renameTerm st (Error x ty) = Error x <$> renameType st ty
renameTerm st (TyInst x t tys) = TyInst x <$> renameTerm st t <*> renameType st tys

renameType :: Identifiers -> Type TyName a -> MaxM (Type TyName a)
renameType _ ty@TyInt{} = pure ty
renameType st ty@(TyLam x (TyName (Name x' s (Unique u))) k ty') = do
    m <- get
    let st' = modifyIdentifiers u m st
        pastDef = lookupId u st
    case pastDef of
        Just _ ->
            modify (+1) >>
            TyLam x (TyName (Name x' s (Unique (m+1)))) k <$> renameType st' ty'
        _ -> renameType st' ty
renameType st ty@(TyForall x (TyName (Name x' s (Unique u))) k ty') = do
    m <- get
    let st' = modifyIdentifiers u m st
        pastDef = lookupId u st
    case pastDef of
        Just _ ->
            modify (+1) >>
            TyForall x (TyName (Name x' s (Unique (m+1)))) k <$> renameType st' ty'
        _ -> renameType st' ty
renameType st ty@(TyFix x (TyName (Name x' s (Unique u))) ty') = do
    m <- get
    let st' = modifyIdentifiers u m st
        pastDef = lookupId u st
    case pastDef of
        Just _ ->
            modify (+1) >>
            TyFix x (TyName (Name x' s (Unique (m+1)))) <$> renameType st' ty'
        _ -> renameType st' ty
renameType st ty@(TyVar x (TyName (Name x' s (Unique u)))) =
    case pastDef of
        Just j -> pure $ TyVar x (TyName (Name x' s (Unique j)))
        _      -> pure ty
    where pastDef = lookupId u st
renameType st (TyApp x ty ty') = TyApp x <$> renameType st ty <*> renameType st ty'
renameType st (TyFun x ty ty') = TyFun x <$> renameType st ty <*> renameType st ty'
renameType _ ty@TyBuiltin{} = pure ty<|MERGE_RESOLUTION|>--- conflicted
+++ resolved
@@ -1,12 +1,9 @@
-<<<<<<< HEAD
 {-# LANGUAGE FlexibleInstances #-}
 {-# LANGUAGE OverloadedStrings #-}
-=======
 {-# LANGUAGE FlexibleContexts           #-}
 {-# LANGUAGE OverloadedStrings #-}
 {-# LANGUAGE FlexibleInstances #-}
 {-# LANGUAGE DeriveAnyClass #-}
->>>>>>> 3e0bd691
 
 module Language.PlutusCore.Renamer ( rename
                                    , annotate
@@ -23,7 +20,6 @@
 import           Control.Monad.Except
 import           Control.Monad.State.Lazy
 import qualified Data.IntMap                   as IM
-import           Language.PlutusCore.Lexer
 import           Language.PlutusCore.Name
 import           Language.PlutusCore.PrettyCfg
 import           Language.PlutusCore.Type
