cabal-version: 2.2
name: plutus-chain-index-core
version: 0.1.0.0
license: Apache-2.0
license-files:
  LICENSE
  NOTICE
maintainer: sjoerd.visscher@iohk.io
author: Sjoerd Visscher
homepage: https://github.com/iohk/plutus#readme
bug-reports: https://github.com/iohk/plutus/issues
description:
    Please see the README on GitHub at <https://github.com/input-output-hk/plutus#readme>
build-type: Simple

source-repository head
    type: git
    location: https://github.com/input-output-hk/plutus-apps

common lang
    default-language: Haskell2010
    default-extensions: ExplicitForAll ScopedTypeVariables
                        DeriveGeneric StandaloneDeriving DeriveLift
                        GeneralizedNewtypeDeriving DeriveFunctor DeriveFoldable
                        DeriveTraversable ImportQualifiedPost
    ghc-options: -Wall -Wnoncanonical-monad-instances -Wunused-packages
                 -Wincomplete-uni-patterns -Wincomplete-record-updates
                 -Wredundant-constraints -Widentities

library
    import: lang
    exposed-modules:
        Plutus.ChainIndex
        Plutus.ChainIndex.Api
        Plutus.ChainIndex.ChainIndexError
        Plutus.ChainIndex.ChainIndexLog
        Plutus.ChainIndex.Client
        Plutus.ChainIndex.DbSchema
        Plutus.ChainIndex.Effects
        Plutus.ChainIndex.Emulator
        Plutus.ChainIndex.Emulator.DiskState
        Plutus.ChainIndex.Emulator.Handlers
        Plutus.ChainIndex.Emulator.Server
        Plutus.ChainIndex.Handlers
        Plutus.ChainIndex.Server
        Plutus.ChainIndex.Tx
        Plutus.ChainIndex.TxIdState
        Plutus.ChainIndex.TxOutBalance
        Plutus.ChainIndex.TxUtxoBalance
        Plutus.ChainIndex.Types
        Plutus.ChainIndex.UtxoState
        Plutus.Monitoring.Util
        Cardano.Protocol.Socket.Type
        Cardano.Protocol.Socket.Client
        Plutus.ChainIndex.Compatibility
        Plutus.Contract.CardanoAPI
    hs-source-dirs: src
    build-depends:
        plutus-ledger -any,
<<<<<<< HEAD
        plutus-ledger-api >= 1.0.0,
        plutus-tx >= 1.0.0,
=======
        plutus-ledger-api -any,
        plutus-script-utils -any,
        plutus-tx -any,
>>>>>>> 92021ae4
        freer-extras -any,
    build-depends:
        aeson -any,
        base >=4.7 && <5,
        beam-core -any,
        beam-sqlite -any,
        beam-migrate -any,
        cardano-api -any,
        cardano-ledger-byron -any,
        containers -any,
        contra-tracer -any,
        cryptonite -any,
        data-default -any,
        exceptions -any,
        fingertree -any,
        freer-simple -any,
        io-classes -any,
        iohk-monitoring -any,
        lens -any,
        memory -any,
        nothunks -any,
        openapi3 -any,
        ouroboros-network -any,
        ouroboros-network-framework -any,
        ouroboros-consensus -any,
        ouroboros-consensus-byron -any,
        ouroboros-consensus-cardano -any,
        ouroboros-consensus-shelley -any,
        prettyprinter >=1.1.0.1,
        retry -any,
        semigroups -any,
        serialise -any,
        sqlite-simple -any,
        typed-protocols -any,
        unordered-containers -any,
        bytestring -any,
        text -any,
        resource-pool -any,
        servant -any,
        servant-openapi3 -any,
        servant-server -any,
        servant-swagger-ui -any,
        stm -any,
        mtl -any,
        warp -any,
        servant-client -any,
        servant-client-core -any,
        http-types -any,
        text-class -any

test-suite plutus-chain-index-test
    import: lang
    type: exitcode-stdio-1.0
    main-is: Spec.hs
    hs-source-dirs: test
    other-modules:
        Generators
        Plutus.ChainIndex.Emulator.DiskStateSpec
        Plutus.ChainIndex.Emulator.HandlersSpec
        Plutus.ChainIndex.HandlersSpec
        Util
    build-depends:
        plutus-ledger -any,
        plutus-ledger-api >= 1.0.0,
        plutus-tx >= 1.0.0,
        plutus-chain-index-core -any
    build-depends:
        base >=4.9 && <5,
        beam-migrate -any,
        beam-sqlite -any,
        bytestring -any,
        containers -any,
        contra-tracer -any,
        data-default -any,
        fingertree -any,
        freer-extras -any,
        freer-simple -any,
        hedgehog -any,
        lens -any,
        resource-pool -any,
        serialise -any,
        stm -any,
        sqlite-simple -any,
        tasty -any,
        tasty-hedgehog -any,<|MERGE_RESOLUTION|>--- conflicted
+++ resolved
@@ -57,14 +57,9 @@
     hs-source-dirs: src
     build-depends:
         plutus-ledger -any,
-<<<<<<< HEAD
         plutus-ledger-api >= 1.0.0,
+        plutus-script-utils -any,
         plutus-tx >= 1.0.0,
-=======
-        plutus-ledger-api -any,
-        plutus-script-utils -any,
-        plutus-tx -any,
->>>>>>> 92021ae4
         freer-extras -any,
     build-depends:
         aeson -any,
