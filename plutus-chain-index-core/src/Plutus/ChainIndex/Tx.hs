--- conflicted
+++ resolved
@@ -41,20 +41,14 @@
 import Data.Set qualified as Set
 import Data.Tuple (swap)
 import GHC.Generics (Generic)
-<<<<<<< HEAD
-import Ledger (Address, Datum, DatumHash, MintingPolicy (getMintingPolicy), MintingPolicyHash (MintingPolicyHash),
-               OnChainTx (..), Redeemer (..), RedeemerHash, Script, ScriptHash (..), SlotRange, SomeCardanoApiTx,
-               Tx (..), TxId, TxIn (txInType), TxInType (..), TxOut (txOutAddress), TxOutRef (..),
-               Validator (getValidator), ValidatorHash (ValidatorHash), datumHash, plutusV1MintingPolicyHash,
-               plutusV1ValidatorHash, redeemerHash, txId)
-=======
-import Ledger (Address, OnChainTx (..), SlotRange, SomeCardanoApiTx, Tx (..), TxId, TxIn (txInType), TxInType (..),
-               TxOut (txOutAddress), TxOutRef (..), txId)
+import Ledger (OnChainTx (..), SlotRange, SomeCardanoApiTx, Tx (..), txId)
 import Plutus.Script.Utils.V1.Scripts (datumHash, mintingPolicyHash, redeemerHash, validatorHash)
-import Plutus.V1.Ledger.Scripts (Datum, DatumHash, MintingPolicy (getMintingPolicy),
-                                 MintingPolicyHash (MintingPolicyHash), Redeemer (..), RedeemerHash, Script,
-                                 ScriptHash (..), Validator (getValidator), ValidatorHash (ValidatorHash))
->>>>>>> 92021ae4
+import Plutus.V1.Ledger.Api (Address, Datum, DatumHash, MintingPolicy (getMintingPolicy),
+                             MintingPolicyHash (MintingPolicyHash), Redeemer, RedeemerHash, Script, TxId,
+                             TxOut (txOutAddress), TxOutRef (TxOutRef), Validator (getValidator),
+                             ValidatorHash (ValidatorHash))
+import Plutus.V1.Ledger.Scripts (ScriptHash (ScriptHash))
+import Plutus.V1.Ledger.Tx (TxIn (txInType), TxInType (ConsumeScriptAddress))
 import Prettyprinter
 
 -- | List of outputs of a transaction. There are no outputs if the transaction
@@ -166,14 +160,14 @@
 mintingPolicies :: Set MintingPolicy -> Map ScriptHash Script
 mintingPolicies = Map.fromList . fmap withHash . Set.toList
   where
-    withHash mp = let (MintingPolicyHash mph) = plutusV1MintingPolicyHash mp
+    withHash mp = let (MintingPolicyHash mph) = mintingPolicyHash mp
                    in (ScriptHash mph, getMintingPolicy mp)
 
 validators :: Set TxIn -> (Map ScriptHash Script, Map DatumHash Datum, Map RedeemerHash Redeemer)
 validators = foldMap (maybe mempty withHash . txInType) . Set.toList
   where
     withHash (ConsumeScriptAddress val red dat) =
-      let (ValidatorHash vh) = plutusV1ValidatorHash val
+      let (ValidatorHash vh) = validatorHash val
        in ( Map.singleton (ScriptHash vh) (getValidator val)
           , Map.singleton (datumHash dat) dat
           , Map.singleton (redeemerHash red) red
