==== Slot #0, Tx #0 ====
TxId:       af5e6d25b5ecb26185289a03d50786b7ac4425b21849143ed7e18bcd70dc4db8
Fee:        -
Forge:      Ada:      Lovelace:  1000000000
Signatures  -
Inputs:
  


Outputs:
  ---- Output 0 ----
  Destination:  PubKeyHash: d62e939c16a54d86493149d7d4291b0f766773d3... (Wallet 10)
  Value:
    Ada:      Lovelace:  100000000

  ---- Output 1 ----
  Destination:  PubKeyHash: 39f713d0a644253f04529421b9f51b9b08979d08... (Wallet 2)
  Value:
    Ada:      Lovelace:  100000000

  ---- Output 2 ----
  Destination:  PubKeyHash: bb3177fb6ea918a70fd7c2f180d5a49951e80a5a... (Wallet 7)
  Value:
    Ada:      Lovelace:  100000000

  ---- Output 3 ----
  Destination:  PubKeyHash: edd1c37372f752c97aec0882452facac17a4fdaf... (Wallet 4)
  Value:
    Ada:      Lovelace:  100000000

  ---- Output 4 ----
  Destination:  PubKeyHash: cce78f1f01cbbc3c0fb6f0b8e45d9fad929f30d0... (Wallet 6)
  Value:
    Ada:      Lovelace:  100000000

  ---- Output 5 ----
  Destination:  PubKeyHash: b2ecdd08b94ba9639dd8d287f48a0e00f76f8ac6... (Wallet 8)
  Value:
    Ada:      Lovelace:  100000000

  ---- Output 6 ----
  Destination:  PubKeyHash: 21fe31dfa154a261626bf854046fd2271b7bed4b... (Wallet 1)
  Value:
    Ada:      Lovelace:  100000000

  ---- Output 7 ----
  Destination:  PubKeyHash: 75d264df8f4b72686438783c8524673d2a5ae9ac... (Wallet 5)
  Value:
    Ada:      Lovelace:  100000000

  ---- Output 8 ----
  Destination:  PubKeyHash: dac073e0123bdea59dd9b3bda9cf6037f63aca82... (Wallet 3)
  Value:
    Ada:      Lovelace:  100000000

  ---- Output 9 ----
  Destination:  PubKeyHash: a681d6553fa906569b6293876e0a4bd30800fc41... (Wallet 9)
  Value:
    Ada:      Lovelace:  100000000


Balances Carried Forward:
  PubKeyHash: 21fe31dfa154a261626bf854046fd2271b7bed4b... (Wallet 1)
  Value:
    Ada:      Lovelace:  100000000

  PubKeyHash: 39f713d0a644253f04529421b9f51b9b08979d08... (Wallet 2)
  Value:
    Ada:      Lovelace:  100000000

  PubKeyHash: 75d264df8f4b72686438783c8524673d2a5ae9ac... (Wallet 5)
  Value:
    Ada:      Lovelace:  100000000

  PubKeyHash: a681d6553fa906569b6293876e0a4bd30800fc41... (Wallet 9)
  Value:
    Ada:      Lovelace:  100000000

  PubKeyHash: b2ecdd08b94ba9639dd8d287f48a0e00f76f8ac6... (Wallet 8)
  Value:
    Ada:      Lovelace:  100000000

  PubKeyHash: bb3177fb6ea918a70fd7c2f180d5a49951e80a5a... (Wallet 7)
  Value:
    Ada:      Lovelace:  100000000

  PubKeyHash: cce78f1f01cbbc3c0fb6f0b8e45d9fad929f30d0... (Wallet 6)
  Value:
    Ada:      Lovelace:  100000000

  PubKeyHash: d62e939c16a54d86493149d7d4291b0f766773d3... (Wallet 10)
  Value:
    Ada:      Lovelace:  100000000

  PubKeyHash: dac073e0123bdea59dd9b3bda9cf6037f63aca82... (Wallet 3)
  Value:
    Ada:      Lovelace:  100000000

  PubKeyHash: edd1c37372f752c97aec0882452facac17a4fdaf... (Wallet 4)
  Value:
    Ada:      Lovelace:  100000000

==== Slot #1, Tx #0 ====
TxId:       93d26b0662b3078076f623d6ba8e613dbddc9e17f1bc0ae38729861b1b119462
Fee:        Ada:      Lovelace:  10
Forge:      -
Signatures  PubKey: 98a5e3a36e67aaba89888bf093de1ad963e77401...
              Signature: 58405adf5308845de66e871e28fab4692c18dbf6...
Inputs:
  ---- Input 0 ----
  Destination:  PubKeyHash: edd1c37372f752c97aec0882452facac17a4fdaf... (Wallet 4)
  Value:
    Ada:      Lovelace:  100000000
  Source:
    Tx:     af5e6d25b5ecb26185289a03d50786b7ac4425b21849143ed7e18bcd70dc4db8
    Output #3



Outputs:
  ---- Output 0 ----
  Destination:  PubKeyHash: edd1c37372f752c97aec0882452facac17a4fdaf... (Wallet 4)
  Value:
    Ada:      Lovelace:  99999965

  ---- Output 1 ----
  Destination:  Script: 501ad86b4065d6ca104affc283f3dec198e9631a9c04e6a7ba213eb7ac9dbc0c
  Value:
    Ada:      Lovelace:  25


Balances Carried Forward:
  PubKeyHash: 21fe31dfa154a261626bf854046fd2271b7bed4b... (Wallet 1)
  Value:
    Ada:      Lovelace:  100000000

  PubKeyHash: 39f713d0a644253f04529421b9f51b9b08979d08... (Wallet 2)
  Value:
    Ada:      Lovelace:  100000000

  PubKeyHash: 75d264df8f4b72686438783c8524673d2a5ae9ac... (Wallet 5)
  Value:
    Ada:      Lovelace:  100000000

  PubKeyHash: a681d6553fa906569b6293876e0a4bd30800fc41... (Wallet 9)
  Value:
    Ada:      Lovelace:  100000000

  PubKeyHash: b2ecdd08b94ba9639dd8d287f48a0e00f76f8ac6... (Wallet 8)
  Value:
    Ada:      Lovelace:  100000000

  PubKeyHash: bb3177fb6ea918a70fd7c2f180d5a49951e80a5a... (Wallet 7)
  Value:
    Ada:      Lovelace:  100000000

  PubKeyHash: cce78f1f01cbbc3c0fb6f0b8e45d9fad929f30d0... (Wallet 6)
  Value:
    Ada:      Lovelace:  100000000

  PubKeyHash: d62e939c16a54d86493149d7d4291b0f766773d3... (Wallet 10)
  Value:
    Ada:      Lovelace:  100000000

  PubKeyHash: dac073e0123bdea59dd9b3bda9cf6037f63aca82... (Wallet 3)
  Value:
    Ada:      Lovelace:  100000000

  PubKeyHash: edd1c37372f752c97aec0882452facac17a4fdaf... (Wallet 4)
  Value:
    Ada:      Lovelace:  99999965

  Script: 501ad86b4065d6ca104affc283f3dec198e9631a9c04e6a7ba213eb7ac9dbc0c
  Value:
    Ada:      Lovelace:  25

==== Slot #1, Tx #1 ====
TxId:       1bd85856e7ef51c994cb9b0a84a1a80626dd23da2e51428dedf23091cf99ffe3
Fee:        Ada:      Lovelace:  10
Forge:      -
Signatures  PubKey: fc51cd8e6218a1a38da47ed00230f0580816ed13...
              Signature: 5840ab1cb9d9c599d8da6855f49cef7637c0981f...
Inputs:
  ---- Input 0 ----
  Destination:  PubKeyHash: dac073e0123bdea59dd9b3bda9cf6037f63aca82... (Wallet 3)
  Value:
    Ada:      Lovelace:  100000000
  Source:
    Tx:     af5e6d25b5ecb26185289a03d50786b7ac4425b21849143ed7e18bcd70dc4db8
    Output #8



Outputs:
  ---- Output 0 ----
  Destination:  PubKeyHash: dac073e0123bdea59dd9b3bda9cf6037f63aca82... (Wallet 3)
  Value:
    Ada:      Lovelace:  99999890

  ---- Output 1 ----
  Destination:  Script: 501ad86b4065d6ca104affc283f3dec198e9631a9c04e6a7ba213eb7ac9dbc0c
  Value:
    Ada:      Lovelace:  100


Balances Carried Forward:
  PubKeyHash: 21fe31dfa154a261626bf854046fd2271b7bed4b... (Wallet 1)
  Value:
    Ada:      Lovelace:  100000000

  PubKeyHash: 39f713d0a644253f04529421b9f51b9b08979d08... (Wallet 2)
  Value:
    Ada:      Lovelace:  100000000

  PubKeyHash: 75d264df8f4b72686438783c8524673d2a5ae9ac... (Wallet 5)
  Value:
    Ada:      Lovelace:  100000000

  PubKeyHash: a681d6553fa906569b6293876e0a4bd30800fc41... (Wallet 9)
  Value:
    Ada:      Lovelace:  100000000

  PubKeyHash: b2ecdd08b94ba9639dd8d287f48a0e00f76f8ac6... (Wallet 8)
  Value:
    Ada:      Lovelace:  100000000

  PubKeyHash: bb3177fb6ea918a70fd7c2f180d5a49951e80a5a... (Wallet 7)
  Value:
    Ada:      Lovelace:  100000000

  PubKeyHash: cce78f1f01cbbc3c0fb6f0b8e45d9fad929f30d0... (Wallet 6)
  Value:
    Ada:      Lovelace:  100000000

  PubKeyHash: d62e939c16a54d86493149d7d4291b0f766773d3... (Wallet 10)
  Value:
    Ada:      Lovelace:  100000000

  PubKeyHash: dac073e0123bdea59dd9b3bda9cf6037f63aca82... (Wallet 3)
  Value:
    Ada:      Lovelace:  99999890

  PubKeyHash: edd1c37372f752c97aec0882452facac17a4fdaf... (Wallet 4)
  Value:
    Ada:      Lovelace:  99999965

  Script: 501ad86b4065d6ca104affc283f3dec198e9631a9c04e6a7ba213eb7ac9dbc0c
  Value:
    Ada:      Lovelace:  125

==== Slot #1, Tx #2 ====
TxId:       2aaaf67b98c5908b6d166ba4d53c36977d908cd01a05cf743094dcb498f2bc76
Fee:        Ada:      Lovelace:  10
Forge:      -
Signatures  PubKey: 3d4017c3e843895a92b70aa74d1b7ebc9c982ccf...
              Signature: 5840f52814a8ae1c598dc42b373198617a510d6d...
Inputs:
  ---- Input 0 ----
  Destination:  PubKeyHash: 39f713d0a644253f04529421b9f51b9b08979d08... (Wallet 2)
  Value:
    Ada:      Lovelace:  100000000
  Source:
    Tx:     af5e6d25b5ecb26185289a03d50786b7ac4425b21849143ed7e18bcd70dc4db8
    Output #1



Outputs:
  ---- Output 0 ----
  Destination:  PubKeyHash: 39f713d0a644253f04529421b9f51b9b08979d08... (Wallet 2)
  Value:
    Ada:      Lovelace:  99999890

  ---- Output 1 ----
  Destination:  Script: 501ad86b4065d6ca104affc283f3dec198e9631a9c04e6a7ba213eb7ac9dbc0c
  Value:
    Ada:      Lovelace:  100


Balances Carried Forward:
  PubKeyHash: 21fe31dfa154a261626bf854046fd2271b7bed4b... (Wallet 1)
  Value:
    Ada:      Lovelace:  100000000

  PubKeyHash: 39f713d0a644253f04529421b9f51b9b08979d08... (Wallet 2)
  Value:
    Ada:      Lovelace:  99999890

  PubKeyHash: 75d264df8f4b72686438783c8524673d2a5ae9ac... (Wallet 5)
  Value:
    Ada:      Lovelace:  100000000

  PubKeyHash: a681d6553fa906569b6293876e0a4bd30800fc41... (Wallet 9)
  Value:
    Ada:      Lovelace:  100000000

  PubKeyHash: b2ecdd08b94ba9639dd8d287f48a0e00f76f8ac6... (Wallet 8)
  Value:
    Ada:      Lovelace:  100000000

  PubKeyHash: bb3177fb6ea918a70fd7c2f180d5a49951e80a5a... (Wallet 7)
  Value:
    Ada:      Lovelace:  100000000

  PubKeyHash: cce78f1f01cbbc3c0fb6f0b8e45d9fad929f30d0... (Wallet 6)
  Value:
    Ada:      Lovelace:  100000000

  PubKeyHash: d62e939c16a54d86493149d7d4291b0f766773d3... (Wallet 10)
  Value:
    Ada:      Lovelace:  100000000

  PubKeyHash: dac073e0123bdea59dd9b3bda9cf6037f63aca82... (Wallet 3)
  Value:
    Ada:      Lovelace:  99999890

  PubKeyHash: edd1c37372f752c97aec0882452facac17a4fdaf... (Wallet 4)
  Value:
    Ada:      Lovelace:  99999965

  Script: 501ad86b4065d6ca104affc283f3dec198e9631a9c04e6a7ba213eb7ac9dbc0c
  Value:
    Ada:      Lovelace:  225

==== Slot #2, Tx #0 ====
<<<<<<< HEAD
TxId:       6ba5bf4c4e903ce7eb5e9a52e475d998e7ec79ae272e8f48508831ab9d0e9a64
Fee:        Ada:      Lovelace:  26074
Forge:      -
Signatures  PubKey: d75a980182b10ab7d54bfed3c964073a0ee172f3...
              Signature: 58406a9a22fa7b3c2638533543d7128831eedcd7...
=======
TxId:       03c72dcc4ae9ed7e5938752eeaeffca046f4be985f91f222a7c2b996a9ad340b
Fee:        Ada:      Lovelace:  10
Forge:      -
Signatures  PubKey: d75a980182b10ab7d54bfed3c964073a0ee172f3...
              Signature: 5840b788ab624714f3d3ff6bb9d4e5a76903418e...
>>>>>>> 97437286
Inputs:
  ---- Input 0 ----
  Destination:  Script: 501ad86b4065d6ca104affc283f3dec198e9631a9c04e6a7ba213eb7ac9dbc0c
  Value:
    Ada:      Lovelace:  100
  Source:
    Tx:     1bd85856e7ef51c994cb9b0a84a1a80626dd23da2e51428dedf23091cf99ffe3
    Output #1
    Script: 591ff60100003320033320020020033320020020...

  ---- Input 1 ----
  Destination:  Script: 501ad86b4065d6ca104affc283f3dec198e9631a9c04e6a7ba213eb7ac9dbc0c
  Value:
    Ada:      Lovelace:  100
  Source:
    Tx:     2aaaf67b98c5908b6d166ba4d53c36977d908cd01a05cf743094dcb498f2bc76
    Output #1
    Script: 591ff60100003320033320020020033320020020...

  ---- Input 2 ----
  Destination:  Script: 501ad86b4065d6ca104affc283f3dec198e9631a9c04e6a7ba213eb7ac9dbc0c
  Value:
    Ada:      Lovelace:  25
  Source:
    Tx:     93d26b0662b3078076f623d6ba8e613dbddc9e17f1bc0ae38729861b1b119462
    Output #1
    Script: 591ff60100003320033320020020033320020020...

  ---- Input 3 ----
  Destination:  PubKeyHash: 21fe31dfa154a261626bf854046fd2271b7bed4b... (Wallet 1)
  Value:
    Ada:      Lovelace:  100000000
  Source:
    Tx:     af5e6d25b5ecb26185289a03d50786b7ac4425b21849143ed7e18bcd70dc4db8
    Output #6



Outputs:
  ---- Output 0 ----
  Destination:  PubKeyHash: 21fe31dfa154a261626bf854046fd2271b7bed4b... (Wallet 1)
  Value:
    Ada:      Lovelace:  99974151


Balances Carried Forward:
  PubKeyHash: 21fe31dfa154a261626bf854046fd2271b7bed4b... (Wallet 1)
  Value:
    Ada:      Lovelace:  99974151

  PubKeyHash: 39f713d0a644253f04529421b9f51b9b08979d08... (Wallet 2)
  Value:
    Ada:      Lovelace:  99999890

  PubKeyHash: 75d264df8f4b72686438783c8524673d2a5ae9ac... (Wallet 5)
  Value:
    Ada:      Lovelace:  100000000

  PubKeyHash: a681d6553fa906569b6293876e0a4bd30800fc41... (Wallet 9)
  Value:
    Ada:      Lovelace:  100000000

  PubKeyHash: b2ecdd08b94ba9639dd8d287f48a0e00f76f8ac6... (Wallet 8)
  Value:
    Ada:      Lovelace:  100000000

  PubKeyHash: bb3177fb6ea918a70fd7c2f180d5a49951e80a5a... (Wallet 7)
  Value:
    Ada:      Lovelace:  100000000

  PubKeyHash: cce78f1f01cbbc3c0fb6f0b8e45d9fad929f30d0... (Wallet 6)
  Value:
    Ada:      Lovelace:  100000000

  PubKeyHash: d62e939c16a54d86493149d7d4291b0f766773d3... (Wallet 10)
  Value:
    Ada:      Lovelace:  100000000

  PubKeyHash: dac073e0123bdea59dd9b3bda9cf6037f63aca82... (Wallet 3)
  Value:
    Ada:      Lovelace:  99999890

  PubKeyHash: edd1c37372f752c97aec0882452facac17a4fdaf... (Wallet 4)
  Value:
    Ada:      Lovelace:  99999965

  Script: 501ad86b4065d6ca104affc283f3dec198e9631a9c04e6a7ba213eb7ac9dbc0c
  Value:
    Ada:      Lovelace:  0<|MERGE_RESOLUTION|>--- conflicted
+++ resolved
@@ -323,19 +323,11 @@
     Ada:      Lovelace:  225
 
 ==== Slot #2, Tx #0 ====
-<<<<<<< HEAD
-TxId:       6ba5bf4c4e903ce7eb5e9a52e475d998e7ec79ae272e8f48508831ab9d0e9a64
-Fee:        Ada:      Lovelace:  26074
+TxId:       a2fe78d60575e22f75699fdbb5cec25e51113228c0d43ce728641da87d229300
+Fee:        Ada:      Lovelace:  26365
 Forge:      -
 Signatures  PubKey: d75a980182b10ab7d54bfed3c964073a0ee172f3...
-              Signature: 58406a9a22fa7b3c2638533543d7128831eedcd7...
-=======
-TxId:       03c72dcc4ae9ed7e5938752eeaeffca046f4be985f91f222a7c2b996a9ad340b
-Fee:        Ada:      Lovelace:  10
-Forge:      -
-Signatures  PubKey: d75a980182b10ab7d54bfed3c964073a0ee172f3...
-              Signature: 5840b788ab624714f3d3ff6bb9d4e5a76903418e...
->>>>>>> 97437286
+              Signature: 58406dd4beffc8cc65c1d88b908f9506c95d165f...
 Inputs:
   ---- Input 0 ----
   Destination:  Script: 501ad86b4065d6ca104affc283f3dec198e9631a9c04e6a7ba213eb7ac9dbc0c
@@ -378,13 +370,13 @@
   ---- Output 0 ----
   Destination:  PubKeyHash: 21fe31dfa154a261626bf854046fd2271b7bed4b... (Wallet 1)
   Value:
-    Ada:      Lovelace:  99974151
+    Ada:      Lovelace:  99973860
 
 
 Balances Carried Forward:
   PubKeyHash: 21fe31dfa154a261626bf854046fd2271b7bed4b... (Wallet 1)
   Value:
-    Ada:      Lovelace:  99974151
+    Ada:      Lovelace:  99973860
 
   PubKeyHash: 39f713d0a644253f04529421b9f51b9b08979d08... (Wallet 2)
   Value:
