--- conflicted
+++ resolved
@@ -82,11 +82,6 @@
                                          TxConstraints (TxConstraints, txConstraintFuns, txConstraints, txOwnInputs, txOwnOutputs))
 import Ledger.Crypto (pubKeyHash)
 import Ledger.Orphans ()
-<<<<<<< HEAD
-import Ledger.Scripts (Datum (Datum), DatumHash, MintingPolicy, MintingPolicyHash, Redeemer, Validator, ValidatorHash,
-                       datumHash, plutusV1MintingPolicyHash, plutusV1ValidatorHash)
-=======
->>>>>>> 92021ae4
 import Ledger.Tx (ChainIndexTxOut, RedeemerPtr (RedeemerPtr), ScriptTag (Mint), Tx,
                   TxOut (txOutAddress, txOutDatumHash, txOutValue), TxOutRef)
 import Ledger.Tx qualified as Tx
@@ -94,13 +89,10 @@
 import Ledger.Typed.Scripts qualified as Scripts
 import Ledger.Typed.Tx (ConnectionError)
 import Ledger.Typed.Tx qualified as Typed
-<<<<<<< HEAD
-=======
 import Plutus.Script.Utils.V1.Scripts (datumHash, mintingPolicyHash, validatorHash)
-import Plutus.V1.Ledger.Ada qualified as Ada
-import Plutus.V1.Ledger.Scripts (Datum (Datum), DatumHash, MintingPolicy, MintingPolicyHash, Redeemer, Validator,
-                                 ValidatorHash)
->>>>>>> 92021ae4
+import Plutus.Script.Utils.V1.Tx (scriptAddressTxOut)
+import Plutus.V1.Ledger.Api (Datum (Datum), DatumHash, MintingPolicy, MintingPolicyHash, Redeemer, Validator,
+                             ValidatorHash)
 import Plutus.V1.Ledger.Time (POSIXTimeRange)
 import Plutus.V1.Ledger.Value (Value)
 import Plutus.V1.Ledger.Value qualified as Value
@@ -178,13 +170,13 @@
 -- | A script lookups value with a minting policy script.
 mintingPolicy :: MintingPolicy -> ScriptLookups a
 mintingPolicy pl =
-    let hsh = plutusV1MintingPolicyHash pl in
+    let hsh = mintingPolicyHash pl in
     mempty { slMPS = Map.singleton hsh pl }
 
 -- | A script lookups value with a validator script.
 otherScript :: Validator -> ScriptLookups a
 otherScript vl =
-    let vh = plutusV1ValidatorHash vl in
+    let vh = validatorHash vl in
     mempty { slOtherScripts = Map.singleton vh vl }
 
 -- | A script lookups value with a datum.
@@ -450,7 +442,7 @@
 addMintingRedeemers = do
     reds <- use mintRedeemers
     txSoFar <- use (unbalancedTx . tx)
-    let mpss = plutusV1MintingPolicyHash <$> Set.toList (Tx.txMintScripts txSoFar)
+    let mpss = mintingPolicyHash <$> Set.toList (Tx.txMintScripts txSoFar)
     iforM_ reds $ \mpsHash red -> do
         let err = throwError (MintingPolicyNotFound mpsHash)
         ptr <- maybe err (pure . RedeemerPtr Mint . fromIntegral) $ elemIndex mpsHash mpss
@@ -650,7 +642,7 @@
         let addr = Address.scriptValidatorHashAddress vlh svhM
             theHash = datumHash dv
         unbalancedTx . tx . Tx.datumWitnesses . at theHash .= Just dv
-        unbalancedTx . tx . Tx.outputs %= (Tx.plutusV1ScriptTxOut' vl addr dv :)
+        unbalancedTx . tx . Tx.outputs %= (scriptAddressTxOut addr vl dv :)
         valueSpentOutputs <>= provided vl
     MustHashDatum dvh dv -> do
         unless (datumHash dv == dvh)
@@ -674,7 +666,7 @@
 processConstraintFun = \case
     MustSpendScriptOutputWithMatchingDatumAndValue vh datumPred valuePred red -> do
         ScriptLookups{slTxOutputs} <- ask
-        let matches (Just (validator, datum, value)) = plutusV1ValidatorHash validator == vh && datumPred datum && valuePred value
+        let matches (Just (validator, datum, value)) = validatorHash validator == vh && datumPred datum && valuePred value
             matches Nothing = False
         opts <- filter (matches . snd) <$> traverse (\(ref, txo) -> (ref,) <$> resolveScriptTxOut txo) (Map.toList slTxOutputs)
         case opts of
