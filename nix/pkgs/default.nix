{ pkgs
, system ? builtins.currentSystem
, config ? { }
, sources
, enableHaskellProfiling
}:
let
  inherit (pkgs) stdenv;

  gitignore-nix = pkgs.callPackage sources.gitignore-nix { };

  # { index-state, compiler-nix-name, project, projectPackages, packages, extraPackages }
  haskell = pkgs.callPackage ./haskell {
    inherit gitignore-nix sources;
<<<<<<< HEAD
    inherit checkMaterialization enableHaskellProfiling;
    libsecp256k1 = pkgs.secp256k1;
=======
    inherit enableHaskellProfiling;
>>>>>>> fdb0eec4

    # This ensures that the utility scripts produced in here will run on the current system, not
    # the build system, so we can run e.g. the darwin ones on linux
    inherit (pkgs.evalPackages) writeShellScript;
  };

  #
  # additional haskell packages from ./nix/pkgs/haskell-extra
  #
  exeFromExtras = x: haskell.extraPackages."${x}".components.exes."${x}";
  cabal-install = haskell.extraPackages.cabal-install.components.exes.cabal;
  cardano-repo-tool = exeFromExtras "cardano-repo-tool";
  stylish-haskell = exeFromExtras "stylish-haskell";
  hlint = exeFromExtras "hlint";
  haskell-language-server = exeFromExtras "haskell-language-server";
  haskell-language-server-wrapper = pkgs.writeShellScriptBin "haskell-language-server-wrapper" ''${haskell-language-server}/bin/haskell-language-server "$@"'';
  hie-bios = exeFromExtras "hie-bios";

  #
  # dev convenience scripts
  #
  fix-purs-tidy = pkgs.callPackage ./fix-purs-tidy { inherit purs-tidy; };
  fixStylishHaskell = pkgs.callPackage ./fix-stylish-haskell { inherit stylish-haskell; };
  fixPngOptimization = pkgs.callPackage ./fix-png-optimization { };
  updateClientDeps = pkgs.callPackage ./update-client-deps {
    inherit purs spago spago2nix;
  };

  #
  # sphinx python packages
  #
  sphinx-markdown-tables = pkgs.python3Packages.callPackage ./sphinx-markdown-tables { };
  sphinxemoji = pkgs.python3Packages.callPackage ./sphinxemoji { };

  # By default pre-commit-hooks.nix uses its own pinned version of nixpkgs. In order to
  # to get it to use our version we have to (somewhat awkwardly) use `nix/default.nix`
  # to which both `nixpkgs` and `system` can be passed.
  nix-pre-commit-hooks = (pkgs.callPackage (sources.pre-commit-hooks-nix + "/nix/default.nix") {
    inherit system;
    inherit (sources) nixpkgs;
  });

  # easy-purescript-nix has some kind of wacky internal IFD
  # usage that breaks the logic that makes source fetchers
  # use native dependencies. This isn't easy to fix, since
  # the only places that need to use native dependencies
  # are deep inside, and we don't want to build the whole
  # thing native. Fortunately, we only want to build the
  # client on Linux, so that's okay. However, it does
  # mean that e.g. we can't build the client dep updating
  # script on Darwin.
  easyPS = pkgs.callPackage (sources.easy-purescript-nix) { };

  # We pull out some packages from easyPS that are a pain to get otherwise.
  # This does mean we can't as easily control the version we get, though.
  inherit (easyPS) purs-tidy purs spago purescript-language-server psa spago2nix;

  # sphinx haddock support
  sphinxcontrib-haddock = pkgs.callPackage (sources.sphinxcontrib-haddock) { pythonPackages = pkgs.python3Packages; };

  # ghc web service
  web-ghc = pkgs.callPackage ./web-ghc { inherit haskell; };

  # combined haddock documentation for all public plutus libraries
  plutus-haddock-combined =
    let
      haddock-combine = pkgs.callPackage (sources.plutus-core + "/nix/lib/haddock-combine.nix") {
        ghc = haskell.projectAllHaddock.pkg-set.config.ghc.package;
        inherit (sphinxcontrib-haddock) sphinxcontrib-haddock;
      };
    in
    pkgs.callPackage (sources.plutus-core + "/nix/pkgs/plutus-haddock-combined") {
      inherit haskell haddock-combine;
      inherit (pkgs) haskell-nix;
    };

  # Collect everything to be exported under `plutus-apps.lib`: builders/functions/utils
  lib = rec {
    inherit gitignore-nix;
    haddock-combine = pkgs.callPackage (sources.plutus-core + "/nix/lib/haddock-combine.nix") { inherit sphinxcontrib-haddock; };
    filterNpm = pkgs.callPackage ../lib/filter-npm.nix { };
    npmlock2nix = pkgs.callPackage sources.npmlock2nix { };
    buildPursPackage = pkgs.callPackage ../lib/purescript.nix { inherit easyPS; inherit (pkgs) nodejs; };
    buildNodeModules = pkgs.callPackage ../lib/node_modules.nix ({
      inherit npmlock2nix;
    } // pkgs.lib.optionalAttrs (stdenv.isDarwin) {
      CoreServices = pkgs.darwin.apple_sdk.frameworks.CoreServices;
      xcodebuild = pkgs.xcodebuild;
    });
  };

in
{
  inherit sphinx-markdown-tables sphinxemoji sphinxcontrib-haddock;
  inherit nix-pre-commit-hooks;
  inherit haskell cabal-install cardano-repo-tool stylish-haskell hlint haskell-language-server haskell-language-server-wrapper hie-bios;
  inherit purs-tidy purs spago spago2nix purescript-language-server psa;
  inherit fix-purs-tidy fixStylishHaskell fixPngOptimization updateClientDeps;
  inherit web-ghc;
  inherit easyPS plutus-haddock-combined;
  inherit lib;
}<|MERGE_RESOLUTION|>--- conflicted
+++ resolved
@@ -12,12 +12,8 @@
   # { index-state, compiler-nix-name, project, projectPackages, packages, extraPackages }
   haskell = pkgs.callPackage ./haskell {
     inherit gitignore-nix sources;
-<<<<<<< HEAD
-    inherit checkMaterialization enableHaskellProfiling;
+    inherit enableHaskellProfiling;
     libsecp256k1 = pkgs.secp256k1;
-=======
-    inherit enableHaskellProfiling;
->>>>>>> fdb0eec4
 
     # This ensures that the utility scripts produced in here will run on the current system, not
     # the build system, so we can run e.g. the darwin ones on linux
