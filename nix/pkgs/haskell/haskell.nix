--- conflicted
+++ resolved
@@ -6,11 +6,7 @@
 , gitignore-nix
 , z3
 , libsodium-vrf
-<<<<<<< HEAD
 , libsecp256k1
-, checkMaterialization
-=======
->>>>>>> fdb0eec4
 , compiler-nix-name
 , enableHaskellProfiling
   # Whether to set the `defer-plugin-errors` flag on those packages that need
