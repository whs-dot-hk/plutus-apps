--- conflicted
+++ resolved
@@ -27,20 +27,14 @@
 module Ledger.Typed.Tx where
 
 import Control.Lens (preview)
-<<<<<<< HEAD
 import Ledger.Address (Address, PaymentPubKey, StakePubKey)
-import Ledger.Scripts (Datum (Datum), DatumHash, Redeemer (Redeemer), datumHash)
 import Ledger.Tx (ChainIndexTxOut, TxIn (TxIn, txInRef, txInType),
-=======
-import Ledger.Address (PaymentPubKey, StakePubKey)
-import Ledger.Tx (Address, ChainIndexTxOut, TxIn (TxIn, txInRef, txInType),
->>>>>>> 92021ae4
                   TxInType (ConsumePublicKeyAddress, ConsumeScriptAddress),
                   TxOut (TxOut, txOutAddress, txOutDatumHash, txOutValue), TxOutRef, _ScriptChainIndexTxOut,
                   pubKeyTxOut)
 import Ledger.Typed.Scripts (DatumType, RedeemerType, TypedValidator, validatorAddress, validatorScript)
 import Plutus.Script.Utils.V1.Scripts (datumHash)
-import Plutus.V1.Ledger.Scripts (Datum (Datum), DatumHash, Redeemer (Redeemer))
+import Plutus.V1.Ledger.Api (Datum (Datum), DatumHash, Redeemer (Redeemer))
 import Plutus.V1.Ledger.Value qualified as Value
 
 import PlutusTx (BuiltinData, FromData, ToData, builtinDataToData, fromBuiltinData, toBuiltinData)
