--- conflicted
+++ resolved
@@ -314,12 +314,8 @@
     txFee' <- toCardanoFee txFee
     txValidityRange <- toCardanoValidityRange txValidRange
     txMintValue <- toCardanoMintValue txRedeemers txMint txMintScripts
-<<<<<<< HEAD
+    txExtraKeyWits <- C.TxExtraKeyWitnesses C.ExtraKeyWitnessesInAlonzoEra <$> traverse toCardanoPaymentKeyHash sigs
     first (TxBodyError . C.displayError) $ makeTransactionBody' C.TxBodyContent
-=======
-    txExtraKeyWits <- C.TxExtraKeyWitnesses C.ExtraKeyWitnessesInAlonzoEra <$> traverse toCardanoPaymentKeyHash sigs
-    first TxBodyError $ makeTransactionBody' C.TxBodyContent
->>>>>>> ecc528ec
         { txIns = txIns
         , txInsCollateral = txInsCollateral
         , txOuts = txOuts
